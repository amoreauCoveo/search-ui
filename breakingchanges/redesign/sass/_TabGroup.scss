.CoveoTabGroupMenu {
  display: inline-block;
  float: left;

  a {
    line-height: 30px;
    display: block;
  }

  .coveo-menu-item-active {

    text-align: center;
    padding: 0px 10px 0px 10px;
    min-width: 60px;
    color: #fefefe;
    font-weight: bold;

    &:hover {
      cursor: pointer;
    }

    > .coveo-icon {
      position: relative;
      top: 3px;
      margin-right: 5px;
    }
<<<<<<< HEAD

=======
    
>>>>>>> c98a3060
    > .coveo-show-more {
      @extend .coveo-sprites-tabGroup-show_more;
      margin-left: 5px;
      margin-right: 0px;
    }
  }

  .coveo-menu-open {
    .coveo-menu-item-active {
      background: $color-tab-selected-background;
    }
  }

  .coveo-menu-item-container {
    background-color: $color-gray-background;
    position: absolute;
    box-shadow: $drop-down-box-shadow;
    z-index: 999;

    a {
      padding: 2px 10px 2px 10px;

      white-space: nowrap;
      overflow: hidden;
      text-overflow: ellipsis;
      &:hover {
        cursor: pointer;
        background-color: $color-light-blue;
      }

      > .coveo-icon {
        margin-right: 5px;
        position: relative;
        top: 3px;
      }
    }
  }
}
<|MERGE_RESOLUTION|>--- conflicted
+++ resolved
@@ -24,11 +24,8 @@
       top: 3px;
       margin-right: 5px;
     }
-<<<<<<< HEAD
+    
 
-=======
-    
->>>>>>> c98a3060
     > .coveo-show-more {
       @extend .coveo-sprites-tabGroup-show_more;
       margin-left: 5px;
