--- conflicted
+++ resolved
@@ -1,10 +1,6 @@
 {
   "name": "coveo-search-ui",
-<<<<<<< HEAD
-  "version": "0.0.27",
-=======
   "version": "0.0.29",
->>>>>>> a7ced420
   "description": "Coveo JavaScript Search Framework",
   "main": "coveo.search.js",
   "scripts": {
