--- conflicted
+++ resolved
@@ -1,317 +1,303 @@
-<<<<<<< HEAD
-import {Component} from '../Base/Component';
-  export interface IPagerOptions {
-    numberOfPages?: number;
-    enableNavigationButton?: boolean;
-    maxNumberOfPages?: number;
-  }
-=======
-import {Component, IComponentBindings} from '../Base/Component'
-import {ComponentOptions} from '../Base/ComponentOptions'
-import {DeviceUtils} from '../../utils/DeviceUtils'
-import {QueryEvents, INewQueryEventArgs, IBuildingQueryEventArgs, IQuerySuccessEventArgs, INoResultsEventArgs} from '../../events/QueryEvents'
-import {ModelEvents, IAttributeChangedEventArg} from '../../models/Model'
-import {QueryStateModel} from '../../models/QueryStateModel'
-import {QueryStateAttributes} from '../../models/QueryStateModel'
-import {AnalyticsActionCauseList, IAnalyticsPagerMeta, IAnalyticsActionCause} from '../Analytics/AnalyticsActionListMeta'
-import {Initialization} from '../Base/Initialization';
-import {Assert} from '../../misc/Assert'
-import {l} from '../../strings/Strings'
-import {$$} from '../../utils/Dom'
-
-export interface IPagerOptions {
-  numberOfPages?: number;
-  enableNavigationButton?: boolean;
-  maxNumberOfPages?: number;
-}
-
-/**
- * This component attaches itself to a div and allows users to navigate through the different result pages.<br/>
- * It takes care of triggering a query with the correct range whenever a user selects a page or uses the navigation buttons (Previous, Next).
- */
-export class Pager extends Component {
-  static ID = 'Pager';
->>>>>>> 6e28807a
-
-  /**
-   * The options for the Pager
-   * @componentOptions
-   */
-  static options: IPagerOptions = {
-    /**
-     * Specifies how many page links to display in the pager.<br/>
-     * The default value is 10 pages on desktop, 3 on mobile
-     */
-    numberOfPages: ComponentOptions.buildNumberOption({
-      defaultFunction: () => {
-        if (DeviceUtils.isMobileDevice()) {
-          return 3;
-        } else {
-          return 10;
-        }
-      },
-      min: 1
-    }),
-    /**
-     * Specifies whether the Previous and Next buttons appear at each end of the pager when appropriate.<br/>
-     * The default value is true.
-     */
-    enableNavigationButton: ComponentOptions.buildBooleanOption({ defaultValue: true }),
-    /**
-     * Specifies the maximum number of pages that will be displayed if enough results are available.<br/>
-     * The default value is 100 pages.<br/>
-     * This property is typically set when the default number of accessible results from the index has been changed from it's default value of 1000. (So 10 per page X 100 maximumNumberOfPage)
-     */
-    maxNumberOfPages: ComponentOptions.buildNumberOption({ defaultValue: undefined })
-  }
-
-  /**
-   * The current page (1 based index)
-   */
-  public currentPage: number;
-  private listenToQueryStateChange = true;
-  private ignoreNextQuerySuccess = false;
-
-  // The normal behavior of this component is to reset to page 1 when a new
-  // query is performed by other components (i.e. not pagers).
-  //
-  // This behavior is overridden when the 'first' state is
-  // programmatically modified.
-  private needToReset = true;
-
-  private list: HTMLElement;
-
-
-  /**
-   * Create a new Pager. Bind multiple query events (new query, building query, query success).<br/>
-   * Render itself on every query success.
-   * @param element HTMLElement on which to instantiate the page (Normally : a div)
-   * @param options
-   * @param bindings
-   */
-  constructor(public element: HTMLElement, public options?: IPagerOptions, bindings?: IComponentBindings) {
-    super(element, Pager.ID, bindings);
-    this.options = ComponentOptions.initComponentOptions(element, Pager, options);
-
-    this.currentPage = 1;
-
-    if (this.options.maxNumberOfPages == null) {
-      this.options.maxNumberOfPages = 1000 /
-        (this.queryController.options.resultsPerPage > 0 ? this.queryController.options.resultsPerPage : 10);
-    }
-
-    this.bind.onRootElement(QueryEvents.newQuery, (args: INewQueryEventArgs) => this.handleNewQuery(args));
-    this.bind.onRootElement(QueryEvents.buildingQuery, (args: IBuildingQueryEventArgs) => this.handleBuildingQuery(args));
-    this.bind.onRootElement(QueryEvents.querySuccess, (args: IQuerySuccessEventArgs) => this.handleQuerySuccess(args));
-    this.bind.onRootElement(QueryEvents.queryError, () => this.handleQueryError());
-    this.bind.onRootElement(QueryEvents.noResults, (args: INoResultsEventArgs) => this.handleNoResults(args));
-    this.bind.onQueryState(ModelEvents.CHANGE_ONE, QueryStateAttributes.FIRST, (data: IAttributeChangedEventArg) => this.handleQueryStateModelChanged(data));
-
-    this.list = document.createElement('ul');
-    $$(this.list).addClass('coveo-pager-list');
-    element.appendChild(this.list);
-  }
-
-  /**
-   * Set the current page, and execute a query.<br/>
-   * Log the required analytics event (pagerNumber by default)
-   * @param pageNumber
-   * @param analyticCause
-   */
-  public setPage(pageNumber: number, analyticCause: IAnalyticsActionCause = AnalyticsActionCauseList.pagerNumber) {
-    Assert.exists(pageNumber);
-    this.currentPage = Math.max(Math.min(pageNumber, 1000), 1);
-    this.updateQueryStateModel(this.getFirstResultNumber(this.currentPage));
-    this.usageAnalytics.logCustomEvent<IAnalyticsPagerMeta>(analyticCause, { pagerNumber: this.currentPage }, this.element);
-    this.queryController.executeQuery({
-      ignoreWarningSearchEvent: true,
-      keepLastSearchUid: true,
-      origin: this
-    });
-  }
-
-  /**
-   * Go to the previous page, and execute a query.<br/>
-   * Log the required analytics event (pagerPrevious)
-   */
-  public previousPage() {
-    this.setPage(this.currentPage - 1, AnalyticsActionCauseList.pagerPrevious);
-  }
-
-  /**
-   * Go to the next page, and execute a query.<br/>
-   * Log the required analytics event (pagerNext)
-   */
-  public nextPage() {
-    this.setPage(this.currentPage + 1, AnalyticsActionCauseList.pagerNext);
-  }
-
-  private handleNewQuery(data: INewQueryEventArgs) {
-    var triggeredByPager = data && data.origin && data.origin.type == Pager.ID;
-    if (this.needToReset && !triggeredByPager) {
-      this.currentPage = 1;
-      this.updateQueryStateModel(this.getFirstResultNumber(this.currentPage));
-    }
-    this.needToReset = true;
-  }
-
-  private updateQueryStateModel(attrValue: number) {
-    this.listenToQueryStateChange = false;
-    this.queryStateModel.set(QueryStateModel.attributesEnum.first, attrValue);
-    this.listenToQueryStateChange = true;
-  }
-
-  private handleQueryError() {
-    this.reset();
-  }
-
-  private handleQuerySuccess(data: IQuerySuccessEventArgs) {
-    this.reset();
-    if (this.ignoreNextQuerySuccess) {
-      this.ignoreNextQuerySuccess = false;
-    } else {
-      Assert.isNotUndefined(data);
-
-      var firstResult = data.query.firstResult;
-      var count = data.results.totalCountFiltered;
-
-      var pagerBoundary = this.computePagerBoundary(firstResult, count);
-      this.currentPage = pagerBoundary.currentPage;
-      if (pagerBoundary.end - pagerBoundary.start > 0) {
-        for (var i = pagerBoundary.start; i <= pagerBoundary.end; i++) {
-
-          var listItemValue = document.createElement('a');
-          $$(listItemValue).addClass('coveo-pager-anchor');
-          $$(listItemValue).text(i.toString(10));
-
-          var listItem = document.createElement('li');
-          $$(listItem).addClass('coveo-pager-list-item');
-          if (i == this.currentPage) {
-            $$(listItem).addClass('coveo-active');
-          }
-
-          ((pageNumber: number) => {
-            $$(listItem).on('click', () => {
-              this.handleClickPage(pageNumber);
-            })
-          })(i);
-
-          listItem.appendChild(listItemValue);
-          this.list.appendChild(listItem);
-        }
-
-        if (this.options.enableNavigationButton && pagerBoundary.lastResultPage > 1) {
-          this.renderNavigationButton(pagerBoundary, this.list);
-        }
-      }
-    }
-  }
-
-  private handleNoResults(data: INoResultsEventArgs) {
-    var lastValidPage = this.computePagerBoundary(data.results.totalCountFiltered, data.results.totalCount).lastResultPage;
-    if (this.currentPage > lastValidPage) {
-      this.ignoreNextQuerySuccess = true;
-      this.setPage(lastValidPage);
-    }
-  }
-
-  private reset() {
-    $$(this.list).empty();
-  }
-
-  private handleBuildingQuery(data: IBuildingQueryEventArgs) {
-    Assert.exists(data);
-    var eventArgs = this.getQueryEventArgs();
-    data.queryBuilder.firstResult = eventArgs.first;
-    data.queryBuilder.numberOfResults = eventArgs.count;
-  }
-
-  private computePagerBoundary(firstResult: number, totalCount: number): { start: number; end: number; lastResultPage: number; currentPage: number; } {
-    var resultPerPage: number = this.queryController.options.resultsPerPage;
-    var currentPage = Math.floor(firstResult / resultPerPage) + 1;
-    var lastPageNumber: number = Math.min(Math.ceil(totalCount / resultPerPage), this.options.maxNumberOfPages);
-    lastPageNumber = Math.max(lastPageNumber, 1);
-    var halfLength = Math.floor(this.options.numberOfPages / 2);
-    var firstPageNumber = currentPage - halfLength;
-    firstPageNumber = Math.max(firstPageNumber, 1);
-    var endPageNumber = firstPageNumber + this.options.numberOfPages - 1;
-    endPageNumber = Math.min(endPageNumber, lastPageNumber);
-    return {
-      start: firstPageNumber,
-      end: endPageNumber,
-      lastResultPage: lastPageNumber,
-      currentPage: currentPage
-    };
-  }
-
-  private renderNavigationButton(pagerBoundary: { start: number; end: number; lastResultPage: number; currentPage: number; }, list: HTMLElement) {
-    if (this.currentPage > 1) {
-      var previous = document.createElement('li');
-      $$(previous).addClass(['coveo-pager-previous', 'coveo-pager-anchor', 'coveo-pager-list-item']);
-      var buttonLink = document.createElement('a');
-      var buttonImg = document.createElement('span');
-      buttonLink.appendChild(buttonImg);
-      buttonLink.setAttribute('title', l('Previous'));
-      previous.appendChild(buttonLink);
-      $$(previous).on('click', () => this.handleClickPrevious());
-      this.list.insertBefore(previous, this.list.firstChild);
-    }
-
-    if (this.currentPage < pagerBoundary.lastResultPage) {
-      var next = document.createElement('li');
-      $$(next).addClass(['coveo-pager-next', 'coveo-pager-anchor', 'coveo-pager-list-item']);
-      var buttonLink = document.createElement('a');
-      var buttonImg = document.createElement('span');
-      buttonLink.appendChild(buttonImg);
-      buttonLink.setAttribute('title', l('Next'));
-      next.appendChild(buttonLink);
-      $$(next).on('click', () => this.handleClickNext());
-      this.list.appendChild(next);
-    }
-  }
-
-  private handleQueryStateModelChanged(data: IAttributeChangedEventArg) {
-    if (!this.listenToQueryStateChange) {
-      return;
-    }
-    Assert.exists(data);
-    this.needToReset = false;
-    var firstResult = data.value;
-    this.currentPage = this.fromFirstResultsToPageNumber(firstResult);
-  }
-
-  private handleClickPage(pageNumber: number) {
-    Assert.exists(pageNumber);
-    this.setPage(pageNumber);
-  }
-
-  private handleClickPrevious() {
-    this.previousPage();
-  }
-
-  private handleClickNext() {
-    this.nextPage();
-  }
-
-  private fromFirstResultsToPageNumber(firstResult: number): number {
-    return (firstResult / this.queryController.options.resultsPerPage) + 1;
-  }
-
-  private getFirstResultNumber(pageNumber: number = this.currentPage): number {
-    return (pageNumber - 1) * this.queryController.options.resultsPerPage;
-  }
-
-  private getQueryEventArgs() {
-    return {
-      count: this.queryController.options.resultsPerPage,
-      first: this.getFirstResultNumber()
-    };
-  }
-}
-
-<<<<<<< HEAD
-  Initialization.registerAutoCreateComponent(Pager);
-=======
-Initialization.registerAutoCreateComponent(Pager);
-
->>>>>>> 6e28807a
+import {Component, IComponentBindings} from '../Base/Component'
+import {ComponentOptions} from '../Base/ComponentOptions'
+import {DeviceUtils} from '../../utils/DeviceUtils'
+import {QueryEvents, INewQueryEventArgs, IBuildingQueryEventArgs, IQuerySuccessEventArgs, INoResultsEventArgs} from '../../events/QueryEvents'
+import {ModelEvents, IAttributeChangedEventArg} from '../../models/Model'
+import {QueryStateModel} from '../../models/QueryStateModel'
+import {QueryStateAttributes} from '../../models/QueryStateModel'
+import {AnalyticsActionCauseList, IAnalyticsPagerMeta, IAnalyticsActionCause} from '../Analytics/AnalyticsActionListMeta'
+import {Initialization} from '../Base/Initialization';
+import {Assert} from '../../misc/Assert'
+import {l} from '../../strings/Strings'
+import {$$} from '../../utils/Dom'
+
+export interface IPagerOptions {
+  numberOfPages?: number;
+  enableNavigationButton?: boolean;
+  maxNumberOfPages?: number;
+}
+
+/**
+ * This component attaches itself to a div and allows users to navigate through the different result pages.<br/>
+ * It takes care of triggering a query with the correct range whenever a user selects a page or uses the navigation buttons (Previous, Next).
+ */
+export class Pager extends Component {
+  static ID = 'Pager';
+
+  /**
+   * The options for the Pager
+   * @componentOptions
+   */
+  static options: IPagerOptions = {
+    /**
+     * Specifies how many page links to display in the pager.<br/>
+     * The default value is 10 pages on desktop, 3 on mobile
+     */
+    numberOfPages: ComponentOptions.buildNumberOption({
+      defaultFunction: () => {
+        if (DeviceUtils.isMobileDevice()) {
+          return 3;
+        } else {
+          return 10;
+        }
+      },
+      min: 1
+    }),
+    /**
+     * Specifies whether the Previous and Next buttons appear at each end of the pager when appropriate.<br/>
+     * The default value is true.
+     */
+    enableNavigationButton: ComponentOptions.buildBooleanOption({ defaultValue: true }),
+    /**
+     * Specifies the maximum number of pages that will be displayed if enough results are available.<br/>
+     * The default value is 100 pages.<br/>
+     * This property is typically set when the default number of accessible results from the index has been changed from it's default value of 1000. (So 10 per page X 100 maximumNumberOfPage)
+     */
+    maxNumberOfPages: ComponentOptions.buildNumberOption({ defaultValue: undefined })
+  }
+
+  /**
+   * The current page (1 based index)
+   */
+  public currentPage: number;
+  private listenToQueryStateChange = true;
+  private ignoreNextQuerySuccess = false;
+
+  // The normal behavior of this component is to reset to page 1 when a new
+  // query is performed by other components (i.e. not pagers).
+  //
+  // This behavior is overridden when the 'first' state is
+  // programmatically modified.
+  private needToReset = true;
+
+  private list: HTMLElement;
+
+
+  /**
+   * Create a new Pager. Bind multiple query events (new query, building query, query success).<br/>
+   * Render itself on every query success.
+   * @param element HTMLElement on which to instantiate the page (Normally : a div)
+   * @param options
+   * @param bindings
+   */
+  constructor(public element: HTMLElement, public options?: IPagerOptions, bindings?: IComponentBindings) {
+    super(element, Pager.ID, bindings);
+    this.options = ComponentOptions.initComponentOptions(element, Pager, options);
+
+    this.currentPage = 1;
+
+    if (this.options.maxNumberOfPages == null) {
+      this.options.maxNumberOfPages = 1000 /
+        (this.queryController.options.resultsPerPage > 0 ? this.queryController.options.resultsPerPage : 10);
+    }
+
+    this.bind.onRootElement(QueryEvents.newQuery, (args: INewQueryEventArgs) => this.handleNewQuery(args));
+    this.bind.onRootElement(QueryEvents.buildingQuery, (args: IBuildingQueryEventArgs) => this.handleBuildingQuery(args));
+    this.bind.onRootElement(QueryEvents.querySuccess, (args: IQuerySuccessEventArgs) => this.handleQuerySuccess(args));
+    this.bind.onRootElement(QueryEvents.queryError, () => this.handleQueryError());
+    this.bind.onRootElement(QueryEvents.noResults, (args: INoResultsEventArgs) => this.handleNoResults(args));
+    this.bind.onQueryState(ModelEvents.CHANGE_ONE, QueryStateAttributes.FIRST, (data: IAttributeChangedEventArg) => this.handleQueryStateModelChanged(data));
+
+    this.list = document.createElement('ul');
+    $$(this.list).addClass('coveo-pager-list');
+    element.appendChild(this.list);
+  }
+
+  /**
+   * Set the current page, and execute a query.<br/>
+   * Log the required analytics event (pagerNumber by default)
+   * @param pageNumber
+   * @param analyticCause
+   */
+  public setPage(pageNumber: number, analyticCause: IAnalyticsActionCause = AnalyticsActionCauseList.pagerNumber) {
+    Assert.exists(pageNumber);
+    this.currentPage = Math.max(Math.min(pageNumber, 1000), 1);
+    this.updateQueryStateModel(this.getFirstResultNumber(this.currentPage));
+    this.usageAnalytics.logCustomEvent<IAnalyticsPagerMeta>(analyticCause, { pagerNumber: this.currentPage }, this.element);
+    this.queryController.executeQuery({
+      ignoreWarningSearchEvent: true,
+      keepLastSearchUid: true,
+      origin: this
+    });
+  }
+
+  /**
+   * Go to the previous page, and execute a query.<br/>
+   * Log the required analytics event (pagerPrevious)
+   */
+  public previousPage() {
+    this.setPage(this.currentPage - 1, AnalyticsActionCauseList.pagerPrevious);
+  }
+
+  /**
+   * Go to the next page, and execute a query.<br/>
+   * Log the required analytics event (pagerNext)
+   */
+  public nextPage() {
+    this.setPage(this.currentPage + 1, AnalyticsActionCauseList.pagerNext);
+  }
+
+  private handleNewQuery(data: INewQueryEventArgs) {
+    var triggeredByPager = data && data.origin && data.origin.type == Pager.ID;
+    if (this.needToReset && !triggeredByPager) {
+      this.currentPage = 1;
+      this.updateQueryStateModel(this.getFirstResultNumber(this.currentPage));
+    }
+    this.needToReset = true;
+  }
+
+  private updateQueryStateModel(attrValue: number) {
+    this.listenToQueryStateChange = false;
+    this.queryStateModel.set(QueryStateModel.attributesEnum.first, attrValue);
+    this.listenToQueryStateChange = true;
+  }
+
+  private handleQueryError() {
+    this.reset();
+  }
+
+  private handleQuerySuccess(data: IQuerySuccessEventArgs) {
+    this.reset();
+    if (this.ignoreNextQuerySuccess) {
+      this.ignoreNextQuerySuccess = false;
+    } else {
+      Assert.isNotUndefined(data);
+
+      var firstResult = data.query.firstResult;
+      var count = data.results.totalCountFiltered;
+
+      var pagerBoundary = this.computePagerBoundary(firstResult, count);
+      this.currentPage = pagerBoundary.currentPage;
+      if (pagerBoundary.end - pagerBoundary.start > 0) {
+        for (var i = pagerBoundary.start; i <= pagerBoundary.end; i++) {
+
+          var listItemValue = document.createElement('a');
+          $$(listItemValue).addClass('coveo-pager-anchor');
+          $$(listItemValue).text(i.toString(10));
+
+          var listItem = document.createElement('li');
+          $$(listItem).addClass('coveo-pager-list-item');
+          if (i == this.currentPage) {
+            $$(listItem).addClass('coveo-active');
+          }
+
+          ((pageNumber: number) => {
+            $$(listItem).on('click', () => {
+              this.handleClickPage(pageNumber);
+            })
+          })(i);
+
+          listItem.appendChild(listItemValue);
+          this.list.appendChild(listItem);
+        }
+
+        if (this.options.enableNavigationButton && pagerBoundary.lastResultPage > 1) {
+          this.renderNavigationButton(pagerBoundary, this.list);
+        }
+      }
+    }
+  }
+
+  private handleNoResults(data: INoResultsEventArgs) {
+    var lastValidPage = this.computePagerBoundary(data.results.totalCountFiltered, data.results.totalCount).lastResultPage;
+    if (this.currentPage > lastValidPage) {
+      this.ignoreNextQuerySuccess = true;
+      this.setPage(lastValidPage);
+    }
+  }
+
+  private reset() {
+    $$(this.list).empty();
+  }
+
+  private handleBuildingQuery(data: IBuildingQueryEventArgs) {
+    Assert.exists(data);
+    var eventArgs = this.getQueryEventArgs();
+    data.queryBuilder.firstResult = eventArgs.first;
+    data.queryBuilder.numberOfResults = eventArgs.count;
+  }
+
+  private computePagerBoundary(firstResult: number, totalCount: number): { start: number; end: number; lastResultPage: number; currentPage: number; } {
+    var resultPerPage: number = this.queryController.options.resultsPerPage;
+    var currentPage = Math.floor(firstResult / resultPerPage) + 1;
+    var lastPageNumber: number = Math.min(Math.ceil(totalCount / resultPerPage), this.options.maxNumberOfPages);
+    lastPageNumber = Math.max(lastPageNumber, 1);
+    var halfLength = Math.floor(this.options.numberOfPages / 2);
+    var firstPageNumber = currentPage - halfLength;
+    firstPageNumber = Math.max(firstPageNumber, 1);
+    var endPageNumber = firstPageNumber + this.options.numberOfPages - 1;
+    endPageNumber = Math.min(endPageNumber, lastPageNumber);
+    return {
+      start: firstPageNumber,
+      end: endPageNumber,
+      lastResultPage: lastPageNumber,
+      currentPage: currentPage
+    };
+  }
+
+  private renderNavigationButton(pagerBoundary: { start: number; end: number; lastResultPage: number; currentPage: number; }, list: HTMLElement) {
+    if (this.currentPage > 1) {
+      var previous = document.createElement('li');
+      $$(previous).addClass(['coveo-pager-previous', 'coveo-pager-anchor', 'coveo-pager-list-item']);
+      var buttonLink = document.createElement('a');
+      var buttonImg = document.createElement('span');
+      buttonLink.appendChild(buttonImg);
+      buttonLink.setAttribute('title', l('Previous'));
+      previous.appendChild(buttonLink);
+      $$(previous).on('click', () => this.handleClickPrevious());
+      this.list.insertBefore(previous, this.list.firstChild);
+    }
+
+    if (this.currentPage < pagerBoundary.lastResultPage) {
+      var next = document.createElement('li');
+      $$(next).addClass(['coveo-pager-next', 'coveo-pager-anchor', 'coveo-pager-list-item']);
+      var buttonLink = document.createElement('a');
+      var buttonImg = document.createElement('span');
+      buttonLink.appendChild(buttonImg);
+      buttonLink.setAttribute('title', l('Next'));
+      next.appendChild(buttonLink);
+      $$(next).on('click', () => this.handleClickNext());
+      this.list.appendChild(next);
+    }
+  }
+
+  private handleQueryStateModelChanged(data: IAttributeChangedEventArg) {
+    if (!this.listenToQueryStateChange) {
+      return;
+    }
+    Assert.exists(data);
+    this.needToReset = false;
+    var firstResult = data.value;
+    this.currentPage = this.fromFirstResultsToPageNumber(firstResult);
+  }
+
+  private handleClickPage(pageNumber: number) {
+    Assert.exists(pageNumber);
+    this.setPage(pageNumber);
+  }
+
+  private handleClickPrevious() {
+    this.previousPage();
+  }
+
+  private handleClickNext() {
+    this.nextPage();
+  }
+
+  private fromFirstResultsToPageNumber(firstResult: number): number {
+    return (firstResult / this.queryController.options.resultsPerPage) + 1;
+  }
+
+  private getFirstResultNumber(pageNumber: number = this.currentPage): number {
+    return (pageNumber - 1) * this.queryController.options.resultsPerPage;
+  }
+
+  private getQueryEventArgs() {
+    return {
+      count: this.queryController.options.resultsPerPage,
+      first: this.getFirstResultNumber()
+    };
+  }
+}
+
+Initialization.registerAutoCreateComponent(Pager);