<<<<<<< HEAD
import {LiveAnalyticsClient} from './LiveAnalyticsClient';
import {AnalyticsEndpoint} from '../../rest/AnalyticsEndpoint';
import {IComponentBindings} from '../Base/ComponentBindings';
import {Recommendation} from '../Recommendation/Recommendation';

export class RecommendationAnalyticsClient extends LiveAnalyticsClient {

  constructor(public endpoint: AnalyticsEndpoint,
    public rootElement: HTMLElement,
    public userId: string,
    public userDisplayName: string,
    public anonymous: boolean,
    public splitTestRunName: string,
    public splitTestRunVersion: string,
    public originLevel1: string,
    public sendToCloud: boolean,
    public bindings: IComponentBindings) {
    super(endpoint, rootElement, userId, userDisplayName, anonymous, splitTestRunName, splitTestRunVersion, originLevel1, sendToCloud);
  }

  protected getOriginLevel2(element: HTMLElement): string {
    var recommendation = <Recommendation>this.bindings.searchInterface;
    return recommendation.getId();
  }
}
=======
import {LiveAnalyticsClient} from './LiveAnalyticsClient';
import {AnalyticsEndpoint} from '../../rest/AnalyticsEndpoint';
import {IComponentBindings} from '../Base/ComponentBindings';
import {Recommendation} from '../Recommendation/Recommendation';

export class RecommendationAnalyticsClient extends LiveAnalyticsClient {

  constructor(public endpoint: AnalyticsEndpoint,
    public rootElement: HTMLElement,
    public userId: string,
    public userDisplayName: string,
    public anonymous: boolean,
    public splitTestRunName: string,
    public splitTestRunVersion: string,
    public originLevel1: string,
    public sendToCloud: boolean,
    public bindings: IComponentBindings) {
    super(endpoint, rootElement, userId, userDisplayName, anonymous, splitTestRunName, splitTestRunVersion, originLevel1, sendToCloud);
  }

  protected getOriginLevel2(element: HTMLElement): string {
    var recommendation = <Recommendation>this.bindings.searchInterface;
    return recommendation.getId();
  }
}
>>>>>>> 23bb8abb
<|MERGE_RESOLUTION|>--- conflicted
+++ resolved
@@ -1,4 +1,3 @@
-<<<<<<< HEAD
 import {LiveAnalyticsClient} from './LiveAnalyticsClient';
 import {AnalyticsEndpoint} from '../../rest/AnalyticsEndpoint';
 import {IComponentBindings} from '../Base/ComponentBindings';
@@ -23,31 +22,4 @@
     var recommendation = <Recommendation>this.bindings.searchInterface;
     return recommendation.getId();
   }
-}
-=======
-import {LiveAnalyticsClient} from './LiveAnalyticsClient';
-import {AnalyticsEndpoint} from '../../rest/AnalyticsEndpoint';
-import {IComponentBindings} from '../Base/ComponentBindings';
-import {Recommendation} from '../Recommendation/Recommendation';
-
-export class RecommendationAnalyticsClient extends LiveAnalyticsClient {
-
-  constructor(public endpoint: AnalyticsEndpoint,
-    public rootElement: HTMLElement,
-    public userId: string,
-    public userDisplayName: string,
-    public anonymous: boolean,
-    public splitTestRunName: string,
-    public splitTestRunVersion: string,
-    public originLevel1: string,
-    public sendToCloud: boolean,
-    public bindings: IComponentBindings) {
-    super(endpoint, rootElement, userId, userDisplayName, anonymous, splitTestRunName, splitTestRunVersion, originLevel1, sendToCloud);
-  }
-
-  protected getOriginLevel2(element: HTMLElement): string {
-    var recommendation = <Recommendation>this.bindings.searchInterface;
-    return recommendation.getId();
-  }
-}
->>>>>>> 23bb8abb
+}