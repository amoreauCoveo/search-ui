import {Template} from '../Templates/Template'
import {Component} from '../Base/Component'
import {IComponentBindings} from '../Base/ComponentBindings'
import {ComponentOptions} from '../Base/ComponentOptions'
import {DefaultFoldingTemplate} from './DefaultFoldingTemplate'
import {Promise} from 'es6-promise';
import {IQueryResult} from '../../rest/QueryResult'
import {Utils} from '../../utils/Utils'
import {QueryUtils} from '../../utils/QueryUtils'
import {Initialization, IInitializationParameters} from '../Base/Initialization';
import {Assert} from '../../misc/Assert'
import {$$} from '../../utils/Dom'
import {l} from '../../strings/Strings'

export interface IResultFoldingOptions {
  resultTemplate?: Template;
  normalCaption?: string;
  expandedCaption?: string;
  moreCaption?: string;
  lessCaption?: string;
  oneResultCaption?: string;
}

/**
 * This component is used to render folded result sets. It is intended to be used inside a
<<<<<<< HEAD
 <a href="https://developers.coveo.com/display/public/JsSearchV1/Result+Templates">Result Template</a>
  when there is an active {@link Folding} component on the page. This component takes care of rendering
  the parent result and its child results in a coherent manner.
  */
export class ResultFolding extends Component {
  static ID = "ResultFolding";
=======
 * <a href='https://developers.coveo.com/display/public/JsSearchV1/Result+Templates'>Result Template</a>
 * when there is an active {@link Folding} component on the page. This component takes care of rendering
 * the parent result and its child results in a coherent manner.
  */
export class ResultFolding extends Component {
  static ID = 'ResultFolding';
>>>>>>> c31d8ab3

  /**
   * The options for the component
   * @componentOptions
   */
  static options: IResultFoldingOptions = {
    /**
     * Specifies the template to use to render each of the child results for a top result.<br/>
     * By default, it will use the template specified in a child element with a `<script>` tag.<br/>
     * This can be specified directly as an attribute to the element, for example :
     * ```html
<<<<<<< HEAD
     * <div class="CoveoResultFolding" data-result-template-id="Foo"></div>
=======
     * <div class='CoveoResultFolding' data-result-template-id='Foo'></div>
>>>>>>> c31d8ab3
     * ```
     * which will use a previously registered template ID (see {@link TemplateCache})
     */
    resultTemplate: ComponentOptions.buildTemplateOption({ defaultFunction: () => new DefaultFoldingTemplate() }),
    /**
     * Specifies the caption to show at the top of the child results when the conversation is not expanded.<br/>
     * By default, the value is undefined, which doesn't show any caption.
     */
    normalCaption: ComponentOptions.buildLocalizedStringOption(),
    /**
     * Specifies the caption to show at the top of the child results when the conversation is expanded.<br/>
     * By default, the value is undefined, which doesn't show any caption.
     */
    expandedCaption: ComponentOptions.buildLocalizedStringOption(),
    /**
     * Specifies the caption to show on the link to expand / show child results
     * The default value is the localized version of <code>ShowMore</code>.
     */
<<<<<<< HEAD
    moreCaption: ComponentOptions.buildLocalizedStringOption({ postProcessing: (value) => value || l("ShowMore") }),
=======
    moreCaption: ComponentOptions.buildLocalizedStringOption({ postProcessing: (value) => value || l('ShowMore') }),
>>>>>>> c31d8ab3
    /**
     * Specifies the caption to show on the link to shrink the loaded conversation back to only the top result.
     * The default value is the localized version of <code>ShowLess</code>.
     */
<<<<<<< HEAD
    lessCaption: ComponentOptions.buildLocalizedStringOption({ postProcessing: (value) => value || l("ShowLess") }),
=======
    lessCaption: ComponentOptions.buildLocalizedStringOption({ postProcessing: (value) => value || l('ShowLess') }),
>>>>>>> c31d8ab3
    /**
     * Specifies the caption to show when there is only one result in a conversation.
     * The default value is the localized version of <code>DisplayingTheOnlyMessage</code>.
     */
<<<<<<< HEAD
    oneResultCaption: ComponentOptions.buildLocalizedStringOption({ postProcessing: (value) => value || l("DisplayingTheOnlyMessage") })
=======
    oneResultCaption: ComponentOptions.buildLocalizedStringOption({ postProcessing: (value) => value || l('DisplayingTheOnlyMessage') })
>>>>>>> c31d8ab3
  };

  private normalCaption: HTMLElement;
  private expandedCaption: HTMLElement;
  private oneResultCaption: HTMLElement;
  private results: HTMLElement;
  private showMore: HTMLElement;
  private showLess: HTMLElement;
  private waitAnimation: HTMLElement;
  private moreResultsPromise: Promise<IQueryResult[]>;
  private showingMoreResults = false;

  public childResults: IQueryResult[];

  constructor(public element: HTMLElement, public options?: IResultFoldingOptions, bindings?: IComponentBindings, public result?: IQueryResult) {
    super(element, ResultFolding.ID, bindings);

    this.options = ComponentOptions.initComponentOptions(this.element, ResultFolding, options);

    Assert.exists(result);

    this.buildElements();
    this.displayThoseResults(this.result.childResults);
    this.updateElementVisibility();

    if (this.result.childResults.length == 0 && !this.result.moreResults) {
      $$(this.element).hide();
    }
  }

  public showMoreResults() {
    Assert.exists(this.result.moreResults);

    this.cancelAnyPendingShowMore();
    this.moreResultsPromise = this.result.moreResults();
    this.waitAnimation = $$('div', { className: 'coveo-loading-spinner' }).el;
    this.results.appendChild(this.waitAnimation);
    this.updateElementVisibility();

    this.moreResultsPromise
      .then((results?: IQueryResult[]) => {
        this.childResults = results;
        this.showingMoreResults = true;
        this.displayThoseResults(results);
        this.updateElementVisibility(results.length);
        return results;
      })
      .finally((results?: IQueryResult[]) => {
        this.moreResultsPromise = undefined;
        $$(this.waitAnimation).detach();
        this.waitAnimation = undefined;
      });
  }

  public showLessResults() {
    this.cancelAnyPendingShowMore();
    this.showingMoreResults = false;
    this.displayThoseResults(this.result.childResults);
    this.updateElementVisibility();
    this.scrollToResultElement();
  }

  private buildElements() {
    this.buildHeader();
    this.buildResults();
    this.buildFooter();
  }

  private buildHeader() {
<<<<<<< HEAD
    var header = $$('div', { className: 'coveo-folding-header' }).el;
=======
    let header = $$('div', { className: 'coveo-folding-header' }).el;
>>>>>>> c31d8ab3
    this.element.appendChild(header);
    if (this.options.normalCaption != undefined && this.options.expandedCaption != undefined) {
      this.normalCaption = $$('div', { className: 'coveo-folding-normal-caption' }, this.options.normalCaption).el;
      header.appendChild(this.normalCaption);

      this.expandedCaption = $$('div', { className: 'coveo-folding-expanded-caption' }, this.options.expandedCaption).el;
      header.appendChild(this.expandedCaption);
    }
    this.oneResultCaption = $$('div', { className: 'coveo-folding-oneresult-caption' }, this.options.oneResultCaption).el;
    header.appendChild(this.oneResultCaption);
  }

  private buildResults() {
    this.results = $$('div', { className: 'coveo-folding-results' }).el;
    this.element.appendChild(this.results);
  }

  private buildFooter() {
<<<<<<< HEAD
    var footer = $$('div', { className: 'coveo-folding-footer' }).el;
=======
    let footer = $$('div', { className: 'coveo-folding-footer' }).el;
>>>>>>> c31d8ab3
    this.element.parentElement.appendChild(footer);

    if (this.result.moreResults) {
      this.showMore = $$('div', { className: 'coveo-folding-footer-section-for-less' }).el;
      $$(this.showMore).on('click', () => this.showMoreResults());
      footer.appendChild(this.showMore);

      this.showLess = $$('div', { className: 'coveo-folding-footer-section-for-more' }).el;
      $$(this.showLess).on('click', () => this.showLessResults());
      footer.appendChild(this.showLess);

<<<<<<< HEAD
      var footerIconShowMore = $$('div', { className: 'coveo-more' }, $$('span', { className: 'coveo-folding-footer-icon' }).el).el;
      var footerIconShowLess = $$('div', { className: 'coveo-less' }, $$('span', { className: 'coveo-folding-footer-icon' }).el).el;
      var showMoreLink = $$('a', { className: 'coveo-folding-show-more' }, this.options.moreCaption).el;
      var showLessLink = $$('a', { className: 'coveo-folding-show-less' }, this.options.lessCaption).el;
=======
      let footerIconShowMore = $$('div', { className: 'coveo-more' }, $$('span', { className: 'coveo-folding-footer-icon' }).el).el;
      let footerIconShowLess = $$('div', { className: 'coveo-less' }, $$('span', { className: 'coveo-folding-footer-icon' }).el).el;
      let showMoreLink = $$('a', { className: 'coveo-folding-show-more' }, this.options.moreCaption).el;
      let showLessLink = $$('a', { className: 'coveo-folding-show-less' }, this.options.lessCaption).el;
>>>>>>> c31d8ab3
      this.showMore.appendChild(showMoreLink);
      this.showLess.appendChild(showLessLink);
      this.showMore.appendChild(footerIconShowMore);
      this.showLess.appendChild(footerIconShowLess);
    }
  }

  private updateElementVisibility(subResultsLength?: number) {
    if (this.normalCaption) {
      $$(this.normalCaption).toggle(!this.showingMoreResults && this.result.childResults.length > 0);
    }
    if (this.expandedCaption) {
      $$(this.expandedCaption).toggle(this.showingMoreResults);
    }
    $$(this.oneResultCaption).toggleClass('coveo-hidden', !(subResultsLength && subResultsLength == 1));

    if (this.showMore) {
      $$(this.showMore).toggle(!this.showingMoreResults && !Utils.exists(this.moreResultsPromise));
      $$(this.showLess).toggle(this.showingMoreResults);
    }

    let showIfNormal = $$(this.element).find('.coveo-show-if-normal');
    if (showIfNormal) {
      $$(showIfNormal).toggle(!this.showingMoreResults);
    }

    let showIfExpanded = $$(this.element).find('.coveo-show-if-expanded');
    if (showIfExpanded) {
      $$(showIfExpanded).toggle(this.showingMoreResults);
    }
  }

  private scrollToResultElement() {
    let resultElem = $$(this.element).closest('CoveoResult');
    window.scrollTo(0, window.scrollY + resultElem.getBoundingClientRect().top);
  }

  private displayThoseResults(results: IQueryResult[]) {
    $$(this.results).empty();
    _.each(results, (result) => {
      this.renderChildResult(result);
    });
  }

  private renderChildResult(childResult: IQueryResult) {
    QueryUtils.setStateObjectOnQueryResult(this.queryStateModel.get(), childResult);

<<<<<<< HEAD
    var oneChild = this.options.resultTemplate.instantiateToElement(childResult)
=======
    let oneChild = this.options.resultTemplate.instantiateToElement(childResult)
>>>>>>> c31d8ab3
    $$(oneChild).addClass('coveo-result-folding-child-result');
    this.results.appendChild(oneChild);

    $$(oneChild).toggleClass('coveo-normal-child-result', !this.showingMoreResults);
    $$(oneChild).toggleClass('coveo-expanded-child-result', this.showingMoreResults);
    this.autoCreateComponentsInsideResult(oneChild, childResult);
  }

  private autoCreateComponentsInsideResult(element: HTMLElement, result: IQueryResult) {
    Assert.exists(element);

<<<<<<< HEAD
    var initOptions = this.searchInterface.options;
    var initParameters: IInitializationParameters = { options: initOptions, bindings: this.getBindings(), result: result }
=======
    let initOptions = this.searchInterface.options;
    let initParameters: IInitializationParameters = { options: initOptions, bindings: this.getBindings(), result: result }
>>>>>>> c31d8ab3
    Initialization.automaticallyCreateComponentsInside(element, initParameters);
  }

  private cancelAnyPendingShowMore() {
    if (this.moreResultsPromise) {
      this.moreResultsPromise = undefined;
    }

    Assert.doesNotExists(this.moreResultsPromise);
    Assert.doesNotExists(this.waitAnimation);
  }
}

Initialization.registerAutoCreateComponent(ResultFolding);
<|MERGE_RESOLUTION|>--- conflicted
+++ resolved
@@ -1,300 +1,251 @@
-import {Template} from '../Templates/Template'
-import {Component} from '../Base/Component'
-import {IComponentBindings} from '../Base/ComponentBindings'
-import {ComponentOptions} from '../Base/ComponentOptions'
-import {DefaultFoldingTemplate} from './DefaultFoldingTemplate'
-import {Promise} from 'es6-promise';
-import {IQueryResult} from '../../rest/QueryResult'
-import {Utils} from '../../utils/Utils'
-import {QueryUtils} from '../../utils/QueryUtils'
-import {Initialization, IInitializationParameters} from '../Base/Initialization';
-import {Assert} from '../../misc/Assert'
-import {$$} from '../../utils/Dom'
-import {l} from '../../strings/Strings'
-
-export interface IResultFoldingOptions {
-  resultTemplate?: Template;
-  normalCaption?: string;
-  expandedCaption?: string;
-  moreCaption?: string;
-  lessCaption?: string;
-  oneResultCaption?: string;
-}
-
-/**
- * This component is used to render folded result sets. It is intended to be used inside a
-<<<<<<< HEAD
- <a href="https://developers.coveo.com/display/public/JsSearchV1/Result+Templates">Result Template</a>
-  when there is an active {@link Folding} component on the page. This component takes care of rendering
-  the parent result and its child results in a coherent manner.
-  */
-export class ResultFolding extends Component {
-  static ID = "ResultFolding";
-=======
- * <a href='https://developers.coveo.com/display/public/JsSearchV1/Result+Templates'>Result Template</a>
- * when there is an active {@link Folding} component on the page. This component takes care of rendering
- * the parent result and its child results in a coherent manner.
-  */
-export class ResultFolding extends Component {
-  static ID = 'ResultFolding';
->>>>>>> c31d8ab3
-
-  /**
-   * The options for the component
-   * @componentOptions
-   */
-  static options: IResultFoldingOptions = {
-    /**
-     * Specifies the template to use to render each of the child results for a top result.<br/>
-     * By default, it will use the template specified in a child element with a `<script>` tag.<br/>
-     * This can be specified directly as an attribute to the element, for example :
-     * ```html
-<<<<<<< HEAD
-     * <div class="CoveoResultFolding" data-result-template-id="Foo"></div>
-=======
-     * <div class='CoveoResultFolding' data-result-template-id='Foo'></div>
->>>>>>> c31d8ab3
-     * ```
-     * which will use a previously registered template ID (see {@link TemplateCache})
-     */
-    resultTemplate: ComponentOptions.buildTemplateOption({ defaultFunction: () => new DefaultFoldingTemplate() }),
-    /**
-     * Specifies the caption to show at the top of the child results when the conversation is not expanded.<br/>
-     * By default, the value is undefined, which doesn't show any caption.
-     */
-    normalCaption: ComponentOptions.buildLocalizedStringOption(),
-    /**
-     * Specifies the caption to show at the top of the child results when the conversation is expanded.<br/>
-     * By default, the value is undefined, which doesn't show any caption.
-     */
-    expandedCaption: ComponentOptions.buildLocalizedStringOption(),
-    /**
-     * Specifies the caption to show on the link to expand / show child results
-     * The default value is the localized version of <code>ShowMore</code>.
-     */
-<<<<<<< HEAD
-    moreCaption: ComponentOptions.buildLocalizedStringOption({ postProcessing: (value) => value || l("ShowMore") }),
-=======
-    moreCaption: ComponentOptions.buildLocalizedStringOption({ postProcessing: (value) => value || l('ShowMore') }),
->>>>>>> c31d8ab3
-    /**
-     * Specifies the caption to show on the link to shrink the loaded conversation back to only the top result.
-     * The default value is the localized version of <code>ShowLess</code>.
-     */
-<<<<<<< HEAD
-    lessCaption: ComponentOptions.buildLocalizedStringOption({ postProcessing: (value) => value || l("ShowLess") }),
-=======
-    lessCaption: ComponentOptions.buildLocalizedStringOption({ postProcessing: (value) => value || l('ShowLess') }),
->>>>>>> c31d8ab3
-    /**
-     * Specifies the caption to show when there is only one result in a conversation.
-     * The default value is the localized version of <code>DisplayingTheOnlyMessage</code>.
-     */
-<<<<<<< HEAD
-    oneResultCaption: ComponentOptions.buildLocalizedStringOption({ postProcessing: (value) => value || l("DisplayingTheOnlyMessage") })
-=======
-    oneResultCaption: ComponentOptions.buildLocalizedStringOption({ postProcessing: (value) => value || l('DisplayingTheOnlyMessage') })
->>>>>>> c31d8ab3
-  };
-
-  private normalCaption: HTMLElement;
-  private expandedCaption: HTMLElement;
-  private oneResultCaption: HTMLElement;
-  private results: HTMLElement;
-  private showMore: HTMLElement;
-  private showLess: HTMLElement;
-  private waitAnimation: HTMLElement;
-  private moreResultsPromise: Promise<IQueryResult[]>;
-  private showingMoreResults = false;
-
-  public childResults: IQueryResult[];
-
-  constructor(public element: HTMLElement, public options?: IResultFoldingOptions, bindings?: IComponentBindings, public result?: IQueryResult) {
-    super(element, ResultFolding.ID, bindings);
-
-    this.options = ComponentOptions.initComponentOptions(this.element, ResultFolding, options);
-
-    Assert.exists(result);
-
-    this.buildElements();
-    this.displayThoseResults(this.result.childResults);
-    this.updateElementVisibility();
-
-    if (this.result.childResults.length == 0 && !this.result.moreResults) {
-      $$(this.element).hide();
-    }
-  }
-
-  public showMoreResults() {
-    Assert.exists(this.result.moreResults);
-
-    this.cancelAnyPendingShowMore();
-    this.moreResultsPromise = this.result.moreResults();
-    this.waitAnimation = $$('div', { className: 'coveo-loading-spinner' }).el;
-    this.results.appendChild(this.waitAnimation);
-    this.updateElementVisibility();
-
-    this.moreResultsPromise
-      .then((results?: IQueryResult[]) => {
-        this.childResults = results;
-        this.showingMoreResults = true;
-        this.displayThoseResults(results);
-        this.updateElementVisibility(results.length);
-        return results;
-      })
-      .finally((results?: IQueryResult[]) => {
-        this.moreResultsPromise = undefined;
-        $$(this.waitAnimation).detach();
-        this.waitAnimation = undefined;
-      });
-  }
-
-  public showLessResults() {
-    this.cancelAnyPendingShowMore();
-    this.showingMoreResults = false;
-    this.displayThoseResults(this.result.childResults);
-    this.updateElementVisibility();
-    this.scrollToResultElement();
-  }
-
-  private buildElements() {
-    this.buildHeader();
-    this.buildResults();
-    this.buildFooter();
-  }
-
-  private buildHeader() {
-<<<<<<< HEAD
-    var header = $$('div', { className: 'coveo-folding-header' }).el;
-=======
-    let header = $$('div', { className: 'coveo-folding-header' }).el;
->>>>>>> c31d8ab3
-    this.element.appendChild(header);
-    if (this.options.normalCaption != undefined && this.options.expandedCaption != undefined) {
-      this.normalCaption = $$('div', { className: 'coveo-folding-normal-caption' }, this.options.normalCaption).el;
-      header.appendChild(this.normalCaption);
-
-      this.expandedCaption = $$('div', { className: 'coveo-folding-expanded-caption' }, this.options.expandedCaption).el;
-      header.appendChild(this.expandedCaption);
-    }
-    this.oneResultCaption = $$('div', { className: 'coveo-folding-oneresult-caption' }, this.options.oneResultCaption).el;
-    header.appendChild(this.oneResultCaption);
-  }
-
-  private buildResults() {
-    this.results = $$('div', { className: 'coveo-folding-results' }).el;
-    this.element.appendChild(this.results);
-  }
-
-  private buildFooter() {
-<<<<<<< HEAD
-    var footer = $$('div', { className: 'coveo-folding-footer' }).el;
-=======
-    let footer = $$('div', { className: 'coveo-folding-footer' }).el;
->>>>>>> c31d8ab3
-    this.element.parentElement.appendChild(footer);
-
-    if (this.result.moreResults) {
-      this.showMore = $$('div', { className: 'coveo-folding-footer-section-for-less' }).el;
-      $$(this.showMore).on('click', () => this.showMoreResults());
-      footer.appendChild(this.showMore);
-
-      this.showLess = $$('div', { className: 'coveo-folding-footer-section-for-more' }).el;
-      $$(this.showLess).on('click', () => this.showLessResults());
-      footer.appendChild(this.showLess);
-
-<<<<<<< HEAD
-      var footerIconShowMore = $$('div', { className: 'coveo-more' }, $$('span', { className: 'coveo-folding-footer-icon' }).el).el;
-      var footerIconShowLess = $$('div', { className: 'coveo-less' }, $$('span', { className: 'coveo-folding-footer-icon' }).el).el;
-      var showMoreLink = $$('a', { className: 'coveo-folding-show-more' }, this.options.moreCaption).el;
-      var showLessLink = $$('a', { className: 'coveo-folding-show-less' }, this.options.lessCaption).el;
-=======
-      let footerIconShowMore = $$('div', { className: 'coveo-more' }, $$('span', { className: 'coveo-folding-footer-icon' }).el).el;
-      let footerIconShowLess = $$('div', { className: 'coveo-less' }, $$('span', { className: 'coveo-folding-footer-icon' }).el).el;
-      let showMoreLink = $$('a', { className: 'coveo-folding-show-more' }, this.options.moreCaption).el;
-      let showLessLink = $$('a', { className: 'coveo-folding-show-less' }, this.options.lessCaption).el;
->>>>>>> c31d8ab3
-      this.showMore.appendChild(showMoreLink);
-      this.showLess.appendChild(showLessLink);
-      this.showMore.appendChild(footerIconShowMore);
-      this.showLess.appendChild(footerIconShowLess);
-    }
-  }
-
-  private updateElementVisibility(subResultsLength?: number) {
-    if (this.normalCaption) {
-      $$(this.normalCaption).toggle(!this.showingMoreResults && this.result.childResults.length > 0);
-    }
-    if (this.expandedCaption) {
-      $$(this.expandedCaption).toggle(this.showingMoreResults);
-    }
-    $$(this.oneResultCaption).toggleClass('coveo-hidden', !(subResultsLength && subResultsLength == 1));
-
-    if (this.showMore) {
-      $$(this.showMore).toggle(!this.showingMoreResults && !Utils.exists(this.moreResultsPromise));
-      $$(this.showLess).toggle(this.showingMoreResults);
-    }
-
-    let showIfNormal = $$(this.element).find('.coveo-show-if-normal');
-    if (showIfNormal) {
-      $$(showIfNormal).toggle(!this.showingMoreResults);
-    }
-
-    let showIfExpanded = $$(this.element).find('.coveo-show-if-expanded');
-    if (showIfExpanded) {
-      $$(showIfExpanded).toggle(this.showingMoreResults);
-    }
-  }
-
-  private scrollToResultElement() {
-    let resultElem = $$(this.element).closest('CoveoResult');
-    window.scrollTo(0, window.scrollY + resultElem.getBoundingClientRect().top);
-  }
-
-  private displayThoseResults(results: IQueryResult[]) {
-    $$(this.results).empty();
-    _.each(results, (result) => {
-      this.renderChildResult(result);
-    });
-  }
-
-  private renderChildResult(childResult: IQueryResult) {
-    QueryUtils.setStateObjectOnQueryResult(this.queryStateModel.get(), childResult);
-
-<<<<<<< HEAD
-    var oneChild = this.options.resultTemplate.instantiateToElement(childResult)
-=======
-    let oneChild = this.options.resultTemplate.instantiateToElement(childResult)
->>>>>>> c31d8ab3
-    $$(oneChild).addClass('coveo-result-folding-child-result');
-    this.results.appendChild(oneChild);
-
-    $$(oneChild).toggleClass('coveo-normal-child-result', !this.showingMoreResults);
-    $$(oneChild).toggleClass('coveo-expanded-child-result', this.showingMoreResults);
-    this.autoCreateComponentsInsideResult(oneChild, childResult);
-  }
-
-  private autoCreateComponentsInsideResult(element: HTMLElement, result: IQueryResult) {
-    Assert.exists(element);
-
-<<<<<<< HEAD
-    var initOptions = this.searchInterface.options;
-    var initParameters: IInitializationParameters = { options: initOptions, bindings: this.getBindings(), result: result }
-=======
-    let initOptions = this.searchInterface.options;
-    let initParameters: IInitializationParameters = { options: initOptions, bindings: this.getBindings(), result: result }
->>>>>>> c31d8ab3
-    Initialization.automaticallyCreateComponentsInside(element, initParameters);
-  }
-
-  private cancelAnyPendingShowMore() {
-    if (this.moreResultsPromise) {
-      this.moreResultsPromise = undefined;
-    }
-
-    Assert.doesNotExists(this.moreResultsPromise);
-    Assert.doesNotExists(this.waitAnimation);
-  }
-}
-
-Initialization.registerAutoCreateComponent(ResultFolding);
+import {Template} from '../Templates/Template'
+import {Component} from '../Base/Component'
+import {IComponentBindings} from '../Base/ComponentBindings'
+import {ComponentOptions} from '../Base/ComponentOptions'
+import {DefaultFoldingTemplate} from './DefaultFoldingTemplate'
+import {Promise} from 'es6-promise';
+import {IQueryResult} from '../../rest/QueryResult'
+import {Utils} from '../../utils/Utils'
+import {QueryUtils} from '../../utils/QueryUtils'
+import {Initialization, IInitializationParameters} from '../Base/Initialization';
+import {Assert} from '../../misc/Assert'
+import {$$} from '../../utils/Dom'
+import {l} from '../../strings/Strings'
+
+export interface IResultFoldingOptions {
+  resultTemplate?: Template;
+  normalCaption?: string;
+  expandedCaption?: string;
+  moreCaption?: string;
+  lessCaption?: string;
+  oneResultCaption?: string;
+}
+
+/**
+ * This component is used to render folded result sets. It is intended to be used inside a
+ * <a href='https://developers.coveo.com/display/public/JsSearchV1/Result+Templates'>Result Template</a>
+ * when there is an active {@link Folding} component on the page. This component takes care of rendering
+ * the parent result and its child results in a coherent manner.
+  */
+export class ResultFolding extends Component {
+  static ID = 'ResultFolding';
+
+  /**
+   * The options for the component
+   * @componentOptions
+   */
+  static options: IResultFoldingOptions = {
+    /**
+     * Specifies the template to use to render each of the child results for a top result.<br/>
+     * By default, it will use the template specified in a child element with a `<script>` tag.<br/>
+     * This can be specified directly as an attribute to the element, for example :
+     * ```html
+     * <div class='CoveoResultFolding' data-result-template-id='Foo'></div>
+     * ```
+     * which will use a previously registered template ID (see {@link TemplateCache})
+     */
+    resultTemplate: ComponentOptions.buildTemplateOption({ defaultFunction: () => new DefaultFoldingTemplate() }),
+    /**
+     * Specifies the caption to show at the top of the child results when the conversation is not expanded.<br/>
+     * By default, the value is undefined, which doesn't show any caption.
+     */
+    normalCaption: ComponentOptions.buildLocalizedStringOption(),
+    /**
+     * Specifies the caption to show at the top of the child results when the conversation is expanded.<br/>
+     * By default, the value is undefined, which doesn't show any caption.
+     */
+    expandedCaption: ComponentOptions.buildLocalizedStringOption(),
+    /**
+     * Specifies the caption to show on the link to expand / show child results
+     * The default value is the localized version of <code>ShowMore</code>.
+     */
+    moreCaption: ComponentOptions.buildLocalizedStringOption({ postProcessing: (value) => value || l('ShowMore') }),
+    /**
+     * Specifies the caption to show on the link to shrink the loaded conversation back to only the top result.
+     * The default value is the localized version of <code>ShowLess</code>.
+     */
+    lessCaption: ComponentOptions.buildLocalizedStringOption({ postProcessing: (value) => value || l('ShowLess') }),
+    /**
+     * Specifies the caption to show when there is only one result in a conversation.
+     * The default value is the localized version of <code>DisplayingTheOnlyMessage</code>.
+     */
+    oneResultCaption: ComponentOptions.buildLocalizedStringOption({ postProcessing: (value) => value || l('DisplayingTheOnlyMessage') })
+  };
+
+  private normalCaption: HTMLElement;
+  private expandedCaption: HTMLElement;
+  private oneResultCaption: HTMLElement;
+  private results: HTMLElement;
+  private showMore: HTMLElement;
+  private showLess: HTMLElement;
+  private waitAnimation: HTMLElement;
+  private moreResultsPromise: Promise<IQueryResult[]>;
+  private showingMoreResults = false;
+
+  public childResults: IQueryResult[];
+
+  constructor(public element: HTMLElement, public options?: IResultFoldingOptions, bindings?: IComponentBindings, public result?: IQueryResult) {
+    super(element, ResultFolding.ID, bindings);
+
+    this.options = ComponentOptions.initComponentOptions(this.element, ResultFolding, options);
+
+    Assert.exists(result);
+
+    this.buildElements();
+    this.displayThoseResults(this.result.childResults);
+    this.updateElementVisibility();
+
+    if (this.result.childResults.length == 0 && !this.result.moreResults) {
+      $$(this.element).hide();
+    }
+  }
+
+  public showMoreResults() {
+    Assert.exists(this.result.moreResults);
+
+    this.cancelAnyPendingShowMore();
+    this.moreResultsPromise = this.result.moreResults();
+    this.waitAnimation = $$('div', { className: 'coveo-loading-spinner' }).el;
+    this.results.appendChild(this.waitAnimation);
+    this.updateElementVisibility();
+
+    this.moreResultsPromise
+      .then((results?: IQueryResult[]) => {
+        this.childResults = results;
+        this.showingMoreResults = true;
+        this.displayThoseResults(results);
+        this.updateElementVisibility(results.length);
+        return results;
+      })
+      .finally((results?: IQueryResult[]) => {
+        this.moreResultsPromise = undefined;
+        $$(this.waitAnimation).detach();
+        this.waitAnimation = undefined;
+      });
+  }
+
+  public showLessResults() {
+    this.cancelAnyPendingShowMore();
+    this.showingMoreResults = false;
+    this.displayThoseResults(this.result.childResults);
+    this.updateElementVisibility();
+    this.scrollToResultElement();
+  }
+
+  private buildElements() {
+    this.buildHeader();
+    this.buildResults();
+    this.buildFooter();
+  }
+
+  private buildHeader() {
+    let header = $$('div', { className: 'coveo-folding-header' }).el;
+    this.element.appendChild(header);
+    if (this.options.normalCaption != undefined && this.options.expandedCaption != undefined) {
+      this.normalCaption = $$('div', { className: 'coveo-folding-normal-caption' }, this.options.normalCaption).el;
+      header.appendChild(this.normalCaption);
+
+      this.expandedCaption = $$('div', { className: 'coveo-folding-expanded-caption' }, this.options.expandedCaption).el;
+      header.appendChild(this.expandedCaption);
+    }
+    this.oneResultCaption = $$('div', { className: 'coveo-folding-oneresult-caption' }, this.options.oneResultCaption).el;
+    header.appendChild(this.oneResultCaption);
+  }
+
+  private buildResults() {
+    this.results = $$('div', { className: 'coveo-folding-results' }).el;
+    this.element.appendChild(this.results);
+  }
+
+  private buildFooter() {
+    let footer = $$('div', { className: 'coveo-folding-footer' }).el;
+    this.element.parentElement.appendChild(footer);
+
+    if (this.result.moreResults) {
+      this.showMore = $$('div', { className: 'coveo-folding-footer-section-for-less' }).el;
+      $$(this.showMore).on('click', () => this.showMoreResults());
+      footer.appendChild(this.showMore);
+
+      this.showLess = $$('div', { className: 'coveo-folding-footer-section-for-more' }).el;
+      $$(this.showLess).on('click', () => this.showLessResults());
+      footer.appendChild(this.showLess);
+
+      let footerIconShowMore = $$('div', { className: 'coveo-more' }, $$('span', { className: 'coveo-folding-footer-icon' }).el).el;
+      let footerIconShowLess = $$('div', { className: 'coveo-less' }, $$('span', { className: 'coveo-folding-footer-icon' }).el).el;
+      let showMoreLink = $$('a', { className: 'coveo-folding-show-more' }, this.options.moreCaption).el;
+      let showLessLink = $$('a', { className: 'coveo-folding-show-less' }, this.options.lessCaption).el;
+      this.showMore.appendChild(showMoreLink);
+      this.showLess.appendChild(showLessLink);
+      this.showMore.appendChild(footerIconShowMore);
+      this.showLess.appendChild(footerIconShowLess);
+    }
+  }
+
+  private updateElementVisibility(subResultsLength?: number) {
+    if (this.normalCaption) {
+      $$(this.normalCaption).toggle(!this.showingMoreResults && this.result.childResults.length > 0);
+    }
+    if (this.expandedCaption) {
+      $$(this.expandedCaption).toggle(this.showingMoreResults);
+    }
+    $$(this.oneResultCaption).toggleClass('coveo-hidden', !(subResultsLength && subResultsLength == 1));
+
+    if (this.showMore) {
+      $$(this.showMore).toggle(!this.showingMoreResults && !Utils.exists(this.moreResultsPromise));
+      $$(this.showLess).toggle(this.showingMoreResults);
+    }
+
+    let showIfNormal = $$(this.element).find('.coveo-show-if-normal');
+    if (showIfNormal) {
+      $$(showIfNormal).toggle(!this.showingMoreResults);
+    }
+
+    let showIfExpanded = $$(this.element).find('.coveo-show-if-expanded');
+    if (showIfExpanded) {
+      $$(showIfExpanded).toggle(this.showingMoreResults);
+    }
+  }
+
+  private scrollToResultElement() {
+    let resultElem = $$(this.element).closest('CoveoResult');
+    window.scrollTo(0, window.scrollY + resultElem.getBoundingClientRect().top);
+  }
+
+  private displayThoseResults(results: IQueryResult[]) {
+    $$(this.results).empty();
+    _.each(results, (result) => {
+      this.renderChildResult(result);
+    });
+  }
+
+  private renderChildResult(childResult: IQueryResult) {
+    QueryUtils.setStateObjectOnQueryResult(this.queryStateModel.get(), childResult);
+
+    let oneChild = this.options.resultTemplate.instantiateToElement(childResult)
+    $$(oneChild).addClass('coveo-result-folding-child-result');
+    this.results.appendChild(oneChild);
+
+    $$(oneChild).toggleClass('coveo-normal-child-result', !this.showingMoreResults);
+    $$(oneChild).toggleClass('coveo-expanded-child-result', this.showingMoreResults);
+    this.autoCreateComponentsInsideResult(oneChild, childResult);
+  }
+
+  private autoCreateComponentsInsideResult(element: HTMLElement, result: IQueryResult) {
+    Assert.exists(element);
+
+    let initOptions = this.searchInterface.options;
+    let initParameters: IInitializationParameters = { options: initOptions, bindings: this.getBindings(), result: result }
+    Initialization.automaticallyCreateComponentsInside(element, initParameters);
+  }
+
+  private cancelAnyPendingShowMore() {
+    if (this.moreResultsPromise) {
+      this.moreResultsPromise = undefined;
+    }
+
+    Assert.doesNotExists(this.moreResultsPromise);
+    Assert.doesNotExists(this.waitAnimation);
+  }
+}
+
+Initialization.registerAutoCreateComponent(ResultFolding);