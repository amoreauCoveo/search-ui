--- conflicted
+++ resolved
@@ -4,14 +4,10 @@
 import {SliderEvents, IGraphValueSelectedArgs} from '../../events/SliderEvents';
 import {Utils} from '../../utils/Utils';
 import {InitializationEvents} from '../../events/InitializationEvents';
-<<<<<<< HEAD
-import * as d3 from 'd3';
-=======
 import {SearchInterface} from '../SearchInterface/SearchInterface';
 import {Component} from '../Base/Component';
-import d3 = require('d3');
-import _ = require('underscore');
->>>>>>> 6bc62daa
+import * as d3 from 'd3';
+import * as _ from 'underscore';
 
 declare var Globalize;
 
