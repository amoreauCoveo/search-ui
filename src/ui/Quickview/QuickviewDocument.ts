import {Component} from '../Base/Component'
import {IComponentBindings} from '../Base/ComponentBindings'
import {ComponentOptions} from '../Base/ComponentOptions'
import {AnalyticsActionCauseList} from '../Analytics/AnalyticsActionListMeta'
import {IQueryResult} from '../../rest/QueryResult'
import {Assert} from '../../misc/Assert'
import {$$, Dom} from '../../utils/Dom'
<<<<<<< HEAD

=======
>>>>>>> c31d8ab3
import {IOpenQuickviewEventArgs} from '../../events/ResultListEvents'
import {QuickviewEvents, IQuickviewLoadedEventArgs} from '../../events/QuickviewEvents'
import {DeviceUtils} from '../../utils/DeviceUtils'
import {Utils} from '../../utils/Utils'
import {ColorUtils} from '../../utils/ColorUtils'
import {Initialization} from '../Base/Initialization'
import {IQuery} from '../../rest/Query'
import {IViewAsHtmlOptions} from '../../rest/SearchEndpointInterface'
import {AjaxError} from '../../rest/AjaxError'
import {l} from '../../strings/Strings'

<<<<<<< HEAD
var HIGHLIGHT_PREFIX = "CoveoHighlight";
=======
let HIGHLIGHT_PREFIX = 'CoveoHighlight';
>>>>>>> c31d8ab3

export interface QuickviewDocumentOptions {
  maximumDocumentSize?: number;
}

interface Word {
  text: string;
  count: number;
  index: number;
  termsCount: number;
  element: HTMLElement;
  occurence: number;
}

interface WordState {
  word: Word;
  color: string;
  currentIndex: number;
  index: number;
}

export class QuickviewDocument extends Component {
  static ID = 'QuickviewDocument';

  static options: QuickviewDocumentOptions = {
    maximumDocumentSize: ComponentOptions.buildNumberOption({ defaultValue: 0, min: 0 }),
  };

  private iframe: Dom;
  private header: Dom;
  private termsToHighlightWereModified: boolean;
  private keywordsState: WordState[];

  constructor(public element: HTMLElement, public options?: QuickviewDocumentOptions, bindings?: IComponentBindings, public result?: IQueryResult) {
    super(element, QuickviewDocument.ID, bindings);

    this.options = ComponentOptions.initComponentOptions(element, QuickviewDocument, options);
    this.result = result || this.resolveResult();
    this.termsToHighlightWereModified = false;
    Assert.exists(this.result);
  }

  public createDom() {
<<<<<<< HEAD
    var container = $$('div');
    container.addClass("coveo-quickview-document");
    this.element.appendChild(container.el);
    
    this.header = this.buildHeader();
    this.iframe = this.buildIFrame();
    
=======
    let container = $$('div');
    container.addClass('coveo-quickview-document');
    this.element.appendChild(container.el);

    this.header = this.buildHeader();
    this.iframe = this.buildIFrame();

>>>>>>> c31d8ab3
    container.append(this.header.el);
    container.append(this.iframe.el);
  }

  public open() {
    this.ensureDom();
<<<<<<< HEAD
    var documentURL = $$(this.element).getAttribute('href');
    if (documentURL == undefined || documentURL == '') {
      documentURL = this.result.clickUri;
    }
    this.usageAnalytics.logClickEvent(AnalyticsActionCauseList.documentQuickview, {
        author: this.result.raw.author,
        documentURL: documentURL,
        documentTitle: this.result.title
    }, this.result, this.queryController.element);
    var beforeLoad = (new Date()).getTime();
    var iframe = <HTMLIFrameElement>this.iframe.find('iframe');
    iframe.src = "about:blank";
    var endpoint = this.queryController.getEndpoint();

    var termsToHighlight = _.keys(this.result.termsToHighlight);
    var dataToSendOnOpenQuickView: IOpenQuickviewEventArgs = {
      termsToHighlight: termsToHighlight
    }

    $$(this.element).trigger(QuickviewEvents.openQuickview, dataToSendOnOpenQuickView);
    this.checkIfTermsToHighlightWereModified(dataToSendOnOpenQuickView.termsToHighlight);

    var queryObject = _.extend({}, this.getBindings().queryController.getLastQuery());

    if (this.termsToHighlightWereModified) {
      this.handleTermsToHighlight(dataToSendOnOpenQuickView.termsToHighlight, queryObject);
    }

    var callOptions: IViewAsHtmlOptions = {
      queryObject: queryObject,
      requestedOutputSize: this.options.maximumDocumentSize
    };

    endpoint.getDocumentHtml(this.result.uniqueId, callOptions)
      .then((html: HTMLDocument) => {
=======
    let documentURL = $$(this.element).getAttribute('href');
    if (documentURL == undefined || documentURL == '') {
      documentURL = this.result.clickUri;
    }
    this.usageAnalytics.logClickEvent(AnalyticsActionCauseList.documentQuickview, {
      author: this.result.raw.author,
      documentURL: documentURL,
      documentTitle: this.result.title
    }, this.result, this.queryController.element);
    let beforeLoad = (new Date()).getTime();
    let iframe = <HTMLIFrameElement>this.iframe.find('iframe');
    iframe.src = 'about:blank';
    let endpoint = this.queryController.getEndpoint();

    let termsToHighlight = _.keys(this.result.termsToHighlight);
    let dataToSendOnOpenQuickView: IOpenQuickviewEventArgs = {
      termsToHighlight: termsToHighlight
    }

    $$(this.element).trigger(QuickviewEvents.openQuickview, dataToSendOnOpenQuickView);
    this.checkIfTermsToHighlightWereModified(dataToSendOnOpenQuickView.termsToHighlight);

    let queryObject = _.extend({}, this.getBindings().queryController.getLastQuery());

    if (this.termsToHighlightWereModified) {
      this.handleTermsToHighlight(dataToSendOnOpenQuickView.termsToHighlight, queryObject);
    }

    let callOptions: IViewAsHtmlOptions = {
      queryObject: queryObject,
      requestedOutputSize: this.options.maximumDocumentSize
    };

    endpoint.getDocumentHtml(this.result.uniqueId, callOptions)
      .then((html: HTMLDocument) => {
        // If the contentDocument is null at this point it means that the Quick View
        // was closed before we've finished loading it. In this case do nothing.
        if (iframe.contentDocument == null) {
          return;
        }

        this.renderHTMLDocument(iframe, html);
        this.triggerQuickviewLoaded(beforeLoad);
      })
      .catch((error: AjaxError) => {
>>>>>>> c31d8ab3
        // If the contentDocument is null at this point it means that the Quick View
        // was closed before we've finished loading it. In this case do nothing.
        if (iframe.contentDocument == null) {
          return;
        }

<<<<<<< HEAD
        this.renderHTMLDocument(iframe, html);
        this.triggerQuickviewLoaded(beforeLoad);
      })
      .catch((error: AjaxError) => {
        // If the contentDocument is null at this point it means that the Quick View
        // was closed before we've finished loading it. In this case do nothing.
        if (iframe.contentDocument == null) {
          return;
        }

=======
>>>>>>> c31d8ab3
        if (error.status != 0) {
          this.renderErrorReport(iframe);
          this.triggerQuickviewLoaded(beforeLoad);
        } else {
          iframe.onload = () => {
            this.triggerQuickviewLoaded(beforeLoad);
          }
          iframe.src = endpoint.getViewAsHtmlUri(this.result.uniqueId, callOptions);
        }
      });
  }

  protected renderHTMLDocument(iframe: HTMLIFrameElement, html: HTMLDocument) {
    iframe.onload = () => {
      this.computeHighlights(iframe.contentWindow);

<<<<<<< HEAD
      //Remove white border for new Quickview
      if (this.isNewQuickviewDocument(iframe.contentWindow)) {
        let body = $$(this.element).closest(".coveo-body")
        body.style.padding = "0";
        let header = $$(this.element).find(".coveo-quickview-header");
        header.style.paddingTop = "10";
        header.style.paddingLeft = "10";
      }

      if ($$(this.element).find(".coveo-quickview-header").innerHTML == "") {
        $$(this.element).find(".coveo-quickview-header").style.display = "none";
=======
      // Remove white border for new Quickview
      if (this.isNewQuickviewDocument(iframe.contentWindow)) {
        let body = $$(this.element).closest('.coveo-body')
        body.style.padding = '0';
        let header = $$(this.element).find('.coveo-quickview-header');
        header.style.paddingTop = '10';
        header.style.paddingLeft = '10';
      }

      if ($$(this.element).find('.coveo-quickview-header').innerHTML == '') {
        $$(this.element).find('.coveo-quickview-header').style.display = 'none';
>>>>>>> c31d8ab3
      }
    };

    this.writeToIFrame(iframe, html);
    this.wrapPreElementsInIframe(iframe);
  }
<<<<<<< HEAD
=======

>>>>>>> c31d8ab3

  private renderErrorReport(iframe: HTMLIFrameElement) {
    let errorMessage = `<html><body style='font-family: Arimo, \'Helvetica Neue\', Helvetica, Arial, sans-serif; -webkit-text-size-adjust: none;' >${l('OopsError')}' </body></html>`;
    this.writeToIFrame(iframe, errorMessage);
  }

<<<<<<< HEAD
  private renderErrorReport(iframe: HTMLIFrameElement) {
    var errorMessage = "<html><body style='font-family: Arimo, \"Helvetica Neue\", Helvetica, Arial, sans-serif; -webkit-text-size-adjust: none;'>" + l("OopsError") + "</body></html>";
    this.writeToIFrame(iframe, errorMessage);
  }

  private writeToIFrame(iframe: HTMLIFrameElement, content: HTMLDocument);
  private writeToIFrame(iframe: HTMLIFrameElement, content: String);
  private writeToIFrame(iframe: HTMLIFrameElement, content: any) {
    var toWrite = content;
    //This sucks because we can't do instanceof HTMLDocument
    //lib.d.ts declare HTMLDocument as an interface, not an actual object
    if (typeof content == "object") {
      toWrite = content.getElementsByTagName("html")[0].outerHTML;
    }
    
=======
  private writeToIFrame(iframe: HTMLIFrameElement, content: HTMLDocument);
  private writeToIFrame(iframe: HTMLIFrameElement, content: String);
  private writeToIFrame(iframe: HTMLIFrameElement, content: any) {
    let toWrite = content;
    // This sucks because we can't do instanceof HTMLDocument
    // lib.d.ts declare HTMLDocument as an interface, not an actual object
    if (typeof content == 'object') {
      toWrite = content.getElementsByTagName('html')[0].outerHTML;
    }

>>>>>>> c31d8ab3
    iframe.contentWindow.document.open();
    iframe.contentWindow.document.write(toWrite);
    iframe.contentWindow.document.close();
  }
<<<<<<< HEAD

  private wrapPreElementsInIframe(iframe: HTMLIFrameElement) {
    try {
      var style = document.createElement('style');
      style.type = 'text/css';

      // This CSS forces <pre> tags used in some emails to wrap by default
      var cssText = 'html pre { white-space: pre-wrap; white-space: -moz-pre-wrap; white-space: -pre-wrap; white-space: -o-pre-wrap; word-wrap: break-word; }';

      // Some people react strongly when presented with their browser's default font, so let's fix that
      cssText += 'body, html { font-family: Arimo, "Helvetica Neue", Helvetica, Arial, sans-serif; -webkit-text-size-adjust: none; }';

      if (DeviceUtils.isIos()) {
        // Safari on iOS forces resize iframes to fit their content, even if an explicit size
        // is set on the iframe. Isn't that great? By chance there is a trick around it: by
        // setting a very small size on the body and instead using min-* to set the size to
        // 100% we're able to trick Safari from thinking it must expand the iframe. Amazed.
        // The 'scrolling' part is required otherwise the hack doesn't work.
        //
        // http://stackoverflow.com/questions/23083462/how-to-get-an-iframe-to-be-responsive-in-ios-safari
        cssText += 'body, html { height: 1px !important; min-height: 100%; overflow: scroll; }';
        $$(iframe).setAttribute('scrolling', 'no');

        //Some content is cropped on iOs if a margin is present
        //We remove it and add one on the iframe wrapper.
        cssText += 'body, html {margin: auto}';
        iframe.parentElement.style.margin = "0 0 5px 5px";

        // While we're on the topic of iOS Safari: This magic trick prevents iOS from NOT
        // displaying the content of the iframe. If we don't do this, you'll see the body
        // of the iframe ONLY when viewing the page in the tab switcher.  Isn't that *magical*?
        iframe.style.position = 'relative';
      }

      if ('styleSheet' in style) {
        style['styleSheet'].cssText = cssText;
      } else {
        style.appendChild(document.createTextNode(cssText));
      }
      var head = iframe.contentWindow.document.head;
      head.appendChild(style);
    } catch (e) {
      // if not allowed
    }
  }

  private triggerQuickviewLoaded(beforeLoad: number) {
    var afterLoad = (new Date()).getTime();
    var eventArgs: IQuickviewLoadedEventArgs = { duration: afterLoad - beforeLoad };
    $$(this.element).trigger(QuickviewEvents.quickviewLoaded, eventArgs);
  }

  // An highlighted term looks like:
  //
  //     <span id="CoveoHighlight:X.Y.Z">a</span>
  //
  // The id has 3 components:
  // - X: the term
  // - Y: the term occurence
  // - Z: the term part
  //
  // For the "Z" component, if the term "foo bar" is found in multiple elements, we will see:
  //
  //     <span id="CoveoHighlight:1.1.1">foo</span>
  //     <span id="CoveoHighlight:1.1.2">bar</span>
  //
  // Highlighted words can overlap, which looks like:
  //
  //     <span id="CoveoHighlight:1.Y.Z">
  //         a
  //         <coveotaggedword id="CoveoHighlight:2.Y.Z">b</coveotaggedword>
  //     </span>
  //     <span id="CoveoHighlight:2.Y.Z">c</span>
  //
  // In the previous example, the words "ab" and "bc" are highlighted.
  //
  // One thing important to note is that the id of all "coveotaggedword" for
  // the same word AND the first "span" for that word will have the same id.
  //
  // Example:
  //
  //     <span id="CoveoHighlight:1.1.1">
  //         a
  //         <coveotaggedword id="CoveoHighlight:2.1.1">b</coveotaggedword>
  //     </span>
  //     <span id="CoveoHighlight:1.1.2">
  //         c
  //         <coveotaggedword id="CoveoHighlight:2.1.1">d</coveotaggedword>
  //     </span>
  //     <span id="CoveoHighlight:2.1.1">e</span>
  //     <span id="CoveoHighlight:2.1.2">f</span>
  //
  // In the previous example, the words "abcd" and "bcdef" are highlighted.
  //
  // This method is public for testing purposes.
  //
  public computeHighlights(window: Window): string[] {
    $$(this.header).empty();
    this.keywordsState = [];

    var words: { [index: string]: Word } = {};
    var highlightsCount = 0;

    _.each($$(window.document.body).findAll('[id^=' + HIGHLIGHT_PREFIX + ']'), (element: HTMLElement, index: number) => {
        var idParts = this.getHighlightIdParts(element);

        if (idParts) {
          var idIndexPart = idParts[1];                    // X
          var idOccurencePart = parseInt(idParts[2], 10);  // Y
          var idTermPart = parseInt(idParts[3], 10);       // Z in <span id="CoveoHighlight:X.Y.Z">a</span>

          var word = words[idIndexPart];

          // The "idTermPart" check is to circumvent a bug from the index
          // where an highlight of an empty string start with an idTermPart > 1.
          if (word == null && idTermPart == 1) {
            words[idIndexPart] = word = {
              text: this.getHighlightInnerText(element),
              count: 1,
              index: parseInt(idIndexPart, 10),

              // Here I try to be clever.
              // An overlaping word:
              // 1) always start with a "coveotaggedword" element.
              // 2) then other "coveotaggedword" elements may follow
              // 3) then a "span" element may follow.
              //
              // All 1), 2) and 3) will have the same id so I consider them as
              // a whole having the id 0 instead of 1.
              termsCount: element.nodeName.toLowerCase() == "coveotaggedword" ? 0 : 1,
              element: element,
              occurence: idOccurencePart
            };
          } else if (word) {
            if (word.occurence == idOccurencePart) {
              if (element.nodeName.toLowerCase() == "coveotaggedword") {
                word.text += this.getHighlightInnerText(element);
                // Doesn't count as a term part (see method description for more info).
              } else if (word.termsCount < idTermPart) {
                word.text += this.getHighlightInnerText(element);
                word.termsCount += 1;
              }
            }

            word.count = Math.max(word.count, idOccurencePart);
            highlightsCount += 1;
          }

          // See the method description to understand why this code let us
          // create the word "bcdef" instead of "bdef".
          if (word && word.occurence == idOccurencePart && element.nodeName.toLowerCase() == "span") {
            var embeddedWordParts = this.getHightlightEmbeddedWordIdParts(element);
            var embeddedWord = embeddedWordParts ? words[embeddedWordParts[1]] : null;

            if (embeddedWord && embeddedWord.occurence == parseInt(embeddedWordParts[2], 10)) {
              embeddedWord.text += element.childNodes[0].nodeValue || ""; // only immediate text without children.
            }
          }
        }
      });

    if (highlightsCount == 0) {
      this.header.el.style.minHeight = "0";
=======

  private wrapPreElementsInIframe(iframe: HTMLIFrameElement) {
    try {
      let style = document.createElement('style');
      style.type = 'text/css';

      // This CSS forces <pre> tags used in some emails to wrap by default
      let cssText = 'html pre { white-space: pre-wrap; white-space: -moz-pre-wrap; white-space: -pre-wrap; white-space: -o-pre-wrap; word-wrap: break-word; }';

      // Some people react strongly when presented with their browser's default font, so let's fix that
      cssText += 'body, html { font-family: Arimo, \'Helvetica Neue\', Helvetica, Arial, sans-serif; -webkit-text-size-adjust: none; }';

      if (DeviceUtils.isIos()) {
        // Safari on iOS forces resize iframes to fit their content, even if an explicit size
        // is set on the iframe. Isn't that great? By chance there is a trick around it: by
        // setting a very small size on the body and instead using min-* to set the size to
        // 100% we're able to trick Safari from thinking it must expand the iframe. Amazed.
        // The 'scrolling' part is required otherwise the hack doesn't work.
        //
        // http://stackoverflow.com/questions/23083462/how-to-get-an-iframe-to-be-responsive-in-ios-safari
        cssText += 'body, html { height: 1px !important; min-height: 100%; overflow: scroll; }';
        $$(iframe).setAttribute('scrolling', 'no');

        // Some content is cropped on iOs if a margin is present
        // We remove it and add one on the iframe wrapper.
        cssText += 'body, html {margin: auto}';
        iframe.parentElement.style.margin = '0 0 5px 5px';

        // While we're on the topic of iOS Safari: This magic trick prevents iOS from NOT
        // displaying the content of the iframe. If we don't do this, you'll see the body
        // of the iframe ONLY when viewing the page in the tab switcher.  Isn't that *magical*?
        iframe.style.position = 'relative';
      }

      if ('styleSheet' in style) {
        style['styleSheet'].cssText = cssText;
      } else {
        style.appendChild(document.createTextNode(cssText));
      }
      let head = iframe.contentWindow.document.head;
      head.appendChild(style);
    } catch (e) {
      // if not allowed
    }
  }

  private triggerQuickviewLoaded(beforeLoad: number) {
    let afterLoad = (new Date()).getTime();
    let eventArgs: IQuickviewLoadedEventArgs = { duration: afterLoad - beforeLoad };
    $$(this.element).trigger(QuickviewEvents.quickviewLoaded, eventArgs);
  }

  // An highlighted term looks like:
  //
  //     <span id='CoveoHighlight:X.Y.Z'>a</span>
  //
  // The id has 3 components:
  // - X: the term
  // - Y: the term occurence
  // - Z: the term part
  //
  // For the 'Z' component, if the term 'foo bar' is found in multiple elements, we will see:
  //
  //     <span id='CoveoHighlight:1.1.1'>foo</span>
  //     <span id='CoveoHighlight:1.1.2'>bar</span>
  //
  // Highlighted words can overlap, which looks like:
  //
  //     <span id='CoveoHighlight:1.Y.Z'>
  //         a
  //         <coveotaggedword id='CoveoHighlight:2.Y.Z'>b</coveotaggedword>
  //     </span>
  //     <span id='CoveoHighlight:2.Y.Z'>c</span>
  //
  // In the previous example, the words 'ab' and 'bc' are highlighted.
  //
  // One thing important to note is that the id of all 'coveotaggedword' for
  // the same word AND the first 'span' for that word will have the same id.
  //
  // Example:
  //
  //     <span id='CoveoHighlight:1.1.1'>
  //         a
  //         <coveotaggedword id='CoveoHighlight:2.1.1'>b</coveotaggedword>
  //     </span>
  //     <span id='CoveoHighlight:1.1.2'>
  //         c
  //         <coveotaggedword id='CoveoHighlight:2.1.1'>d</coveotaggedword>
  //     </span>
  //     <span id='CoveoHighlight:2.1.1'>e</span>
  //     <span id='CoveoHighlight:2.1.2'>f</span>
  //
  // In the previous example, the words 'abcd' and 'bcdef' are highlighted.
  //
  // This method is public for testing purposes.
  public computeHighlights(window: Window): string[] {
    $$(this.header).empty();
    this.keywordsState = [];

    let words: { [index: string]: Word } = {};
    let highlightsCount = 0;

    _.each($$(window.document.body).findAll('[id^=' + HIGHLIGHT_PREFIX + ']'), (element: HTMLElement, index: number) => {
      let idParts = this.getHighlightIdParts(element);

      if (idParts) {
        let idIndexPart = idParts[1];                    // X
        let idOccurencePart = parseInt(idParts[2], 10);  // Y
        let idTermPart = parseInt(idParts[3], 10);       // Z in <span id='CoveoHighlight:X.Y.Z'>a</span>

        let word = words[idIndexPart];

        // The 'idTermPart' check is to circumvent a bug from the index
        // where an highlight of an empty string start with an idTermPart > 1.
        if (word == null && idTermPart == 1) {
          words[idIndexPart] = word = {
            text: this.getHighlightInnerText(element),
            count: 1,
            index: parseInt(idIndexPart, 10),

            // Here I try to be clever.
            // An overlaping word:
            // 1) always start with a 'coveotaggedword' element.
            // 2) then other 'coveotaggedword' elements may follow
            // 3) then a 'span' element may follow.
            //
            // All 1), 2) and 3) will have the same id so I consider them as
            // a whole having the id 0 instead of 1.
            termsCount: element.nodeName.toLowerCase() == 'coveotaggedword' ? 0 : 1,
            element: element,
            occurence: idOccurencePart
          };
        } else if (word) {
          if (word.occurence == idOccurencePart) {
            if (element.nodeName.toLowerCase() == 'coveotaggedword') {
              word.text += this.getHighlightInnerText(element);
              // Doesn't count as a term part (see method description for more info).
            } else if (word.termsCount < idTermPart) {
              word.text += this.getHighlightInnerText(element);
              word.termsCount += 1;
            }
          }

          word.count = Math.max(word.count, idOccurencePart);
          highlightsCount += 1;
        }

        // See the method description to understand why this code let us
        // create the word 'bcdef' instead of 'bdef'.
        if (word && word.occurence == idOccurencePart && element.nodeName.toLowerCase() == 'span') {
          let embeddedWordParts = this.getHightlightEmbeddedWordIdParts(element);
          let embeddedWord = embeddedWordParts ? words[embeddedWordParts[1]] : null;

          if (embeddedWord && embeddedWord.occurence == parseInt(embeddedWordParts[2], 10)) {
            embeddedWord.text += element.childNodes[0].nodeValue || ''; // only immediate text without children.
          }
        }
      }
    });

    if (highlightsCount == 0) {
      this.header.el.style.minHeight = '0';
    }

    let resolvedWords = [];

    _.each(words, (word) => {
      // When possible, take care to find the original term from the query instead of the
      // first highlighted version we encounter. This relies on a recent feature by the
      // Search API, but will fallback properly on older versions.
      word.text = this.resolveOriginalTermFromHighlight(word.text);

      let state = {
        word: word,
        color: word.element.style.backgroundColor,
        currentIndex: 0,
        index: word.index
      }

      this.keywordsState.push(state);
      $$(this.header).append(this.buildWordButton(state, window));

      resolvedWords.push(word.text);
    });

    return resolvedWords;
  }

  private getHighlightIdParts(element: HTMLElement): string[] {
    let parts = element
      .id
      .substr(HIGHLIGHT_PREFIX.length + 1)
      .match(/^([0-9]+)\.([0-9]+)\.([0-9]+)$/);

    return (parts && parts.length > 3) ? parts : null;
  }

  private getHighlightInnerText(element: HTMLElement): string {
    if (element.nodeName.toLowerCase() == 'coveotaggedword') {
      // only immediate text without children.
      return element.childNodes.length >= 1 ? (element.childNodes.item(0).textContent || '') : '';
    } else {
      return element.textContent || '';
>>>>>>> c31d8ab3
    }
  }

<<<<<<< HEAD
    var resolvedWords = [];

    _.each(words, (word) => {
      // When possible, take care to find the original term from the query instead of the
      // first highlighted version we encounter. This relies on a recent feature by the
      // Search API, but will fallback properly on older versions.
      word.text = this.resolveOriginalTermFromHighlight(word.text);

      var state = {
        word: word,
        color: word.element.style.backgroundColor,
        currentIndex: 0,
        index: word.index
      }

      this.keywordsState.push(state);
      $$(this.header).append(this.buildWordButton(state, window));

      resolvedWords.push(word.text);
    });

    return resolvedWords;
  }

  private getHighlightIdParts(element: HTMLElement): string[] {
    var parts = element
      .id
      .substr(HIGHLIGHT_PREFIX.length + 1)
      .match(/^([0-9]+)\.([0-9]+)\.([0-9]+)$/);

    return (parts && parts.length > 3) ? parts : null;
  }

  private getHighlightInnerText(element: HTMLElement): string {
    if (element.nodeName.toLowerCase() == "coveotaggedword") {
      // only immediate text without children.
      return element.childNodes.length >= 1 ? (element.childNodes.item(0).textContent || "") : "";
    } else {
      return element.textContent || "";
=======
  private getHightlightEmbeddedWordIdParts(element: HTMLElement): string[] {
    let embedded = element.getElementsByTagName('coveotaggedword')[0];

    return embedded ? this.getHighlightIdParts(<HTMLElement>embedded) : null;
  }

  private resolveOriginalTermFromHighlight(highlight: string): string {
    let found = highlight;

    // Beware, terms to highlight is only set by recent search APIs.
    if (this.result.termsToHighlight) {
      // We look for the term expansion and we'll return the corresponding
      // original term is one is found.
      found = _.find(_.keys(this.result.termsToHighlight), (originalTerm: string) => {
        // The expansions do NOT include the original term (makes sense), so be sure to check
        // the original term for a match too.
        return (originalTerm.toLowerCase() == highlight.toLowerCase()) ||
          (_.find(this.result.termsToHighlight[originalTerm], (expansion: string) => expansion.toLowerCase() == highlight.toLowerCase()) != undefined)
      }) || found;
    }
    return found;
  }

  private buildWordButton(wordState: WordState, window: Window): HTMLElement {
    let wordHtml = $$('span')
    wordHtml.addClass('coveo-term-for-quickview');

    let quickviewName = $$('span');
    quickviewName.addClass('coveo-term-for-quickview-name');
    quickviewName.setHtml(wordState.word.text);
    quickviewName.on('click', () => {
      this.navigate(wordState, false, window);
    })
    wordHtml.append(quickviewName.el);

    let quickviewDownArrow = $$('span');
    quickviewDownArrow.addClass('coveo-term-for-quickview-down-arrow');
    let quickviewDownArrowIcon = $$('span');
    quickviewDownArrowIcon.addClass('coveo-term-for-quickview-down-arrow-icon');
    quickviewDownArrow.append(quickviewDownArrowIcon.el);
    quickviewDownArrow.on('click', () => {
      this.navigate(wordState, false, window);
    })
    wordHtml.append(quickviewDownArrow.el);

    let quickviewUpArrow = $$('span');
    quickviewUpArrow.addClass('coveo-term-for-quickview-up-arrow');
    let quickviewUpArrowIcon = $$('span');
    quickviewUpArrowIcon.addClass('coveo-term-for-quickview-up-arrow-icon');
    quickviewUpArrow.append(quickviewUpArrowIcon.el);
    quickviewUpArrow.on('click', () => {
      this.navigate(wordState, true, window);
    })
    wordHtml.append(quickviewUpArrow.el)

    wordHtml.el.style.backgroundColor = wordState.color;
    wordHtml.el.style.borderColor = this.getSaturatedColor(wordState.color);
    quickviewDownArrow.el.style.borderColor = this.getSaturatedColor(wordState.color);

    return wordHtml.el;
  }

  private navigate(state: WordState, backward: boolean, window: Window) {
    let fromIndex = state.currentIndex;
    let toIndex: number;
    if (!backward) {
      toIndex = fromIndex == state.word.count ? 1 : fromIndex + 1;
    } else {
      toIndex = fromIndex <= 1 ? state.word.count : fromIndex - 1;
    }

    let scroll = this.getScrollingElement(window);

    // Un-highlight any currently selected element
    let current = $$(scroll).find(`[id^=${HIGHLIGHT_PREFIX}:${state.word.index}.${fromIndex}.]`
  )
    if (current) {
      current.style.border = '';
    }

    // Find and highlight the new element.
    let element = $$(window.document.body).find(`[id^=${HIGHLIGHT_PREFIX}:${state.word.index}.${toIndex}.]`
  )
    ;
    element.style.border = '1px dotted #333';
    state.currentIndex = toIndex;

    // pdf2html docs hide the non-visible frames by default, to speed up browsers.
    // But this prevents keyword navigation from working so we must force show it. This
    // is done by adding the 'opened' class to it (defined by pdf2html).
    if (this.isNewQuickviewDocument(window)) {
      let pdf = $$(element).closest('.pc')
      $$(pdf).addClass('opened');
    }

    // pdf2html docs hide the non-visible frames by default, to speed up browsers.
    // Hack for now: the new Quick View is far too complex to manually scroll
    // to the content, so SCREW IT and use good ol' scrollIntoView. I'm planning
    // on a page-based quick view in an upcoming hackaton anyway :)
    //
    // Also, mobile devices have troubles with the animation.
    if (this.isNewQuickviewDocument(window) || DeviceUtils.isMobileDevice()) {
      element.scrollIntoView();

      // iOS on Safari might scroll the whole modal box body when we do this,
      // so give it a nudge in the right direction.
      let body = this.iframe.closest('.coveo-body');
      body.scrollLeft = 0;
      body.scrollTop = 0;

      return;
>>>>>>> c31d8ab3
    }
  }

<<<<<<< HEAD
  private getHightlightEmbeddedWordIdParts(element: HTMLElement): string[] {
    var embedded = element.getElementsByTagName('coveotaggedword')[0];

    return embedded ? this.getHighlightIdParts(<HTMLElement>embedded) : null;
  }

  private resolveOriginalTermFromHighlight(highlight: string): string {
    var found = highlight;

    // Beware, terms to highlight is only set by recent search APIs.
    if (this.result.termsToHighlight) {
      // We look for the term expansion and we'll return the corresponding
      // original term is one is found.
      found = _.find(_.keys(this.result.termsToHighlight), (originalTerm: string) => {
        // The expansions do NOT include the original term (makes sense), so be sure to check
        // the original term for a match too.
        return (originalTerm.toLowerCase() == highlight.toLowerCase()) ||
          (_.find(this.result.termsToHighlight[originalTerm], (expansion: string) => expansion.toLowerCase() == highlight.toLowerCase()) != undefined)
      }) || found;
    }
    return found;
  }

  private buildWordButton(wordState: WordState, window: Window): HTMLElement {
    let wordHtml = $$('span')
    wordHtml.addClass('coveo-term-for-quickview');
    
    let quickviewName = $$('span');
    quickviewName.addClass('coveo-term-for-quickview-name');
    quickviewName.setHtml(wordState.word.text);
    quickviewName.on('click', ()=>{
      this.navigate(wordState, false, window);
    })
    wordHtml.append(quickviewName.el);
    
    let quickviewDownArrow = $$('span');
    quickviewDownArrow.addClass('coveo-term-for-quickview-down-arrow');
    let quickviewDownArrowIcon = $$('span');
    quickviewDownArrowIcon.addClass('coveo-term-for-quickview-down-arrow-icon');
    quickviewDownArrow.append(quickviewDownArrowIcon.el);
    quickviewDownArrow.on('click', ()=>{
      this.navigate(wordState, false, window);
    })
    wordHtml.append(quickviewDownArrow.el);
    
    let quickviewUpArrow = $$('span');
    quickviewUpArrow.addClass('coveo-term-for-quickview-up-arrow');
    let quickviewUpArrowIcon = $$('span');
    quickviewUpArrowIcon.addClass('coveo-term-for-quickview-up-arrow-icon');
    quickviewUpArrow.append(quickviewUpArrowIcon.el);
    quickviewUpArrow.on('click', ()=>{
      this.navigate(wordState, true, window);
    })
    wordHtml.append(quickviewUpArrow.el)

    wordHtml.el.style.backgroundColor = wordState.color;
    wordHtml.el.style.borderColor = this.getSaturatedColor(wordState.color);
    quickviewDownArrow.el.style.borderColor = this.getSaturatedColor(wordState.color);

    return wordHtml.el;
  }

  private navigate(state: WordState, backward: boolean, window: Window) {
    var fromIndex = state.currentIndex;
    var toIndex: number;
    if (!backward) {
      toIndex = fromIndex == state.word.count ? 1 : fromIndex + 1;
    } else {
      toIndex = fromIndex <= 1 ? state.word.count : fromIndex - 1;
    }

    var scroll = this.getScrollingElement(window);

    // Un-highlight any currently selected element
    let current = $$(scroll).find('[id^="' + HIGHLIGHT_PREFIX + ':' + state.word.index + '.' + fromIndex + '"]')
    if(current){
      current.style.border = '';
    }

    // Find and highlight the new element.
    var element = $$(window.document.body).find('[id^="' + HIGHLIGHT_PREFIX + ':' + state.word.index + '.' + toIndex + '."]');
    element.style.border = '1px dotted #333';
    state.currentIndex = toIndex;

    // pdf2html docs hide the non-visible frames by default, to speed up browsers.
    // But this prevents keyword navigation from working so we must force show it. This
    // is done by adding the 'opened' class to it (defined by pdf2html).
    if (this.isNewQuickviewDocument(window)) {
      let pdf = $$(element).closest('.pc')
      $$(pdf).addClass('opened');
    }

    // pdf2html docs hide the non-visible frames by default, to speed up browsers.
    // Hack for now: the new Quick View is far too complex to manually scroll
    // to the content, so SCREW IT and use good ol' scrollIntoView. I'm planning
    // on a page-based quick view in an upcoming hackaton anyway :)
    //
    // Also, mobile devices have troubles with the animation.
    if (this.isNewQuickviewDocument(window) || DeviceUtils.isMobileDevice()) {
      element.scrollIntoView();

      // iOS on Safari might scroll the whole modal box body when we do this,
      // so give it a nudge in the right direction.
      let body = this.iframe.closest('.coveo-body');
      body.scrollLeft = 0;
      body.scrollTop = 0;

      return;
=======
    // For other quick views we use a nicer animation that centers the keyword

    this.animateScroll(scroll,
      element.offsetLeft - scroll.clientWidth / 2 + $$(element).width() / 2,
      element.offsetTop - scroll.clientHeight / 2 + $$(element).height() / 2);

    this.animateScroll(this.iframe.el,
      element.offsetLeft - this.iframe.width() / 2 + $$(element).width() / 2,
      element.offsetTop - this.iframe.height() / 2 + $$(element).height() / 2);

  }

  private buildHeader(): Dom {
    let header = $$('div')
    header.addClass('coveo-quickview-header');
    return header;
  }

  private buildIFrame(): Dom {
    let iFrame = $$('iframe');
    iFrame.setAttribute('sandbox', 'allow-same-origin');
    let iFrameWrapper = $$('div');
    iFrameWrapper.addClass('coveo-iframeWrapper');
    iFrameWrapper.el.appendChild(iFrame.el);
    return iFrameWrapper;
  }

  private getScrollingElement(iframeWindow: Window): HTMLElement {
    let found: HTMLElement;

    if (this.isNewQuickviewDocument(iframeWindow)) {
      // 'New' quick views have a #page-container element generated by the pdf2html thing.
      // This is the element we want to scroll on.
      found = $$(iframeWindow.document.body).find('#page-container');
    }

    // If all else fails, we use the body
    if (!found) {
      found = $$(iframeWindow.document.body).el;
>>>>>>> c31d8ab3
    }
    
    // For other quick views we use a nicer animation that centers the keyword
    
    this.animateScroll(scroll, 
                       element.offsetLeft - scroll.clientWidth / 2 + $$(element).width() / 2, 
                       element.offsetTop - scroll.clientHeight / 2 + $$(element).height() / 2);
    
    this.animateScroll(this.iframe.el, 
                       element.offsetLeft - this.iframe.width() / 2 + $$(element).width() / 2, 
                       element.offsetTop - this.iframe.height() / 2 + $$(element).height() / 2);
    
  }

<<<<<<< HEAD
  private buildHeader(): Dom {
    let header = $$('div')
    header.addClass('coveo-quickview-header');
    return header;
  }

  private buildIFrame(): Dom {
    let iFrame = $$('iframe');
    iFrame.setAttribute('sandbox', 'allow-same-origin');
    let iFrameWrapper = $$('div');
    iFrameWrapper.addClass('coveo-iframeWrapper');
    iFrameWrapper.el.appendChild(iFrame.el);
    return iFrameWrapper;
  }

  private getScrollingElement(iframeWindow: Window): HTMLElement {
    var found: HTMLElement;

    if (this.isNewQuickviewDocument(iframeWindow)) {
      // "New" quick views have a #page-container element generated by the pdf2html thing.
      // This is the element we want to scroll on.
      found = $$(iframeWindow.document.body).find("#page-container");
=======
    return found;
  }

  private isNewQuickviewDocument(iframeWindow: Window): boolean {
    let meta = $$(iframeWindow.document.head).find('meta[name=\'generator\']');
    return meta && meta.getAttribute('content') == 'pdf2htmlEX';
  }

  private handleTermsToHighlight(termsToHighlight: Array<string>, queryObject: IQuery) {
    for (let term in this.result.termsToHighlight) {
      delete this.result.termsToHighlight[term];
>>>>>>> c31d8ab3
    }
    let query = '';
    _.each(termsToHighlight, (term) => {
      query += term + ' ';
      this.result.termsToHighlight[term] = new Array<string>(term);
    });
    query = query.substring(0, query.length - 1);
    queryObject.q = query;
  }

<<<<<<< HEAD
    // If all else fails, we use the body
    if (!found) {
      found = $$(iframeWindow.document.body).el;
=======
  private checkIfTermsToHighlightWereModified(termsToHighlight: Array<string>) {
    if (!Utils.arrayEqual(termsToHighlight, _.keys(this.result.termsToHighlight))) {
      this.termsToHighlightWereModified = true;
>>>>>>> c31d8ab3
    }
  }

<<<<<<< HEAD
    return found;
  }

  private isNewQuickviewDocument(iframeWindow: Window): boolean {
    let meta = $$(iframeWindow.document.head).find("meta[name='generator']");
    return meta && meta.getAttribute('content') == 'pdf2htmlEX';
  }

  private handleTermsToHighlight(termsToHighlight: Array<string>, queryObject: IQuery) {
    for (var term in this.result.termsToHighlight) {
      delete this.result.termsToHighlight[term];
    }
    var query = "";
    _.each(termsToHighlight, (term) => {
      query += term + " ";
      this.result.termsToHighlight[term] = new Array<string>(term);
    });
    query = query.substring(0, query.length - 1);
    queryObject.q = query;
  }

  private checkIfTermsToHighlightWereModified(termsToHighlight: Array<string>) {
    if (!Utils.arrayEqual(termsToHighlight, _.keys(this.result.termsToHighlight))) {
      this.termsToHighlightWereModified = true;
    }
  }

  private getSaturatedColor(color: string): string {
    var r = parseInt(color.substring(4, 7));
    var g = parseInt(color.substring(9, 12));
    var b = parseInt(color.substring(14, 17));
    var hsv = ColorUtils.rgbToHsv(r, g, b);
    hsv[1] *= 2;
    if (hsv[1] > 1) {
      hsv[1] = 1;
    }
    var rgb = ColorUtils.hsvToRgb(hsv[0], hsv[1], hsv[2])
    return 'rgb(' + rgb[0].toString() + ', ' + rgb[1].toString() + ', ' + rgb[2].toString() + ')';
  }
  
  private animateScroll(scroll: HTMLElement, scrollLeftValue: number, scrollTopValue: number, duration: number = 100){
    let leftStep = Math.round((scrollLeftValue - scroll.scrollLeft) / duration);
    let topStep = Math.round((scrollTopValue - scroll.scrollTop) / duration);
    
    var interval = setInterval(function() {
      if (duration != 0){
=======
  private getSaturatedColor(color: string): string {
    let r = parseInt(color.substring(4, 7));
    let g = parseInt(color.substring(9, 12));
    let b = parseInt(color.substring(14, 17));
    let hsv = ColorUtils.rgbToHsv(r, g, b);
    hsv[1] *= 2;
    if (hsv[1] > 1) {
      hsv[1] = 1;
    }
    let rgb = ColorUtils.hsvToRgb(hsv[0], hsv[1], hsv[2])
    return 'rgb(' + rgb[0].toString() + ', ' + rgb[1].toString() + ', ' + rgb[2].toString() + ')';
  }

  private animateScroll(scroll: HTMLElement, scrollLeftValue: number, scrollTopValue: number, duration: number = 100) {
    let leftStep = Math.round((scrollLeftValue - scroll.scrollLeft) / duration);
    let topStep = Math.round((scrollTopValue - scroll.scrollTop) / duration);

    let interval = setInterval(function() {
      if (duration != 0) {
>>>>>>> c31d8ab3
        scroll.scrollLeft += leftStep;
        scroll.scrollTop += topStep;
        duration -= 1
      } else {
        clearInterval(interval);
      }
    }, 1);
  }
<<<<<<< HEAD
  
}

Initialization.registerAutoCreateComponent(QuickviewDocument);
=======
}

Initialization.registerAutoCreateComponent(QuickviewDocument);

>>>>>>> c31d8ab3
<|MERGE_RESOLUTION|>--- conflicted
+++ resolved
@@ -1,1121 +1,597 @@
-import {Component} from '../Base/Component'
-import {IComponentBindings} from '../Base/ComponentBindings'
-import {ComponentOptions} from '../Base/ComponentOptions'
-import {AnalyticsActionCauseList} from '../Analytics/AnalyticsActionListMeta'
-import {IQueryResult} from '../../rest/QueryResult'
-import {Assert} from '../../misc/Assert'
-import {$$, Dom} from '../../utils/Dom'
-<<<<<<< HEAD
-
-=======
->>>>>>> c31d8ab3
-import {IOpenQuickviewEventArgs} from '../../events/ResultListEvents'
-import {QuickviewEvents, IQuickviewLoadedEventArgs} from '../../events/QuickviewEvents'
-import {DeviceUtils} from '../../utils/DeviceUtils'
-import {Utils} from '../../utils/Utils'
-import {ColorUtils} from '../../utils/ColorUtils'
-import {Initialization} from '../Base/Initialization'
-import {IQuery} from '../../rest/Query'
-import {IViewAsHtmlOptions} from '../../rest/SearchEndpointInterface'
-import {AjaxError} from '../../rest/AjaxError'
-import {l} from '../../strings/Strings'
-
-<<<<<<< HEAD
-var HIGHLIGHT_PREFIX = "CoveoHighlight";
-=======
-let HIGHLIGHT_PREFIX = 'CoveoHighlight';
->>>>>>> c31d8ab3
-
-export interface QuickviewDocumentOptions {
-  maximumDocumentSize?: number;
-}
-
-interface Word {
-  text: string;
-  count: number;
-  index: number;
-  termsCount: number;
-  element: HTMLElement;
-  occurence: number;
-}
-
-interface WordState {
-  word: Word;
-  color: string;
-  currentIndex: number;
-  index: number;
-}
-
-export class QuickviewDocument extends Component {
-  static ID = 'QuickviewDocument';
-
-  static options: QuickviewDocumentOptions = {
-    maximumDocumentSize: ComponentOptions.buildNumberOption({ defaultValue: 0, min: 0 }),
-  };
-
-  private iframe: Dom;
-  private header: Dom;
-  private termsToHighlightWereModified: boolean;
-  private keywordsState: WordState[];
-
-  constructor(public element: HTMLElement, public options?: QuickviewDocumentOptions, bindings?: IComponentBindings, public result?: IQueryResult) {
-    super(element, QuickviewDocument.ID, bindings);
-
-    this.options = ComponentOptions.initComponentOptions(element, QuickviewDocument, options);
-    this.result = result || this.resolveResult();
-    this.termsToHighlightWereModified = false;
-    Assert.exists(this.result);
-  }
-
-  public createDom() {
-<<<<<<< HEAD
-    var container = $$('div');
-    container.addClass("coveo-quickview-document");
-    this.element.appendChild(container.el);
-    
-    this.header = this.buildHeader();
-    this.iframe = this.buildIFrame();
-    
-=======
-    let container = $$('div');
-    container.addClass('coveo-quickview-document');
-    this.element.appendChild(container.el);
-
-    this.header = this.buildHeader();
-    this.iframe = this.buildIFrame();
-
->>>>>>> c31d8ab3
-    container.append(this.header.el);
-    container.append(this.iframe.el);
-  }
-
-  public open() {
-    this.ensureDom();
-<<<<<<< HEAD
-    var documentURL = $$(this.element).getAttribute('href');
-    if (documentURL == undefined || documentURL == '') {
-      documentURL = this.result.clickUri;
-    }
-    this.usageAnalytics.logClickEvent(AnalyticsActionCauseList.documentQuickview, {
-        author: this.result.raw.author,
-        documentURL: documentURL,
-        documentTitle: this.result.title
-    }, this.result, this.queryController.element);
-    var beforeLoad = (new Date()).getTime();
-    var iframe = <HTMLIFrameElement>this.iframe.find('iframe');
-    iframe.src = "about:blank";
-    var endpoint = this.queryController.getEndpoint();
-
-    var termsToHighlight = _.keys(this.result.termsToHighlight);
-    var dataToSendOnOpenQuickView: IOpenQuickviewEventArgs = {
-      termsToHighlight: termsToHighlight
-    }
-
-    $$(this.element).trigger(QuickviewEvents.openQuickview, dataToSendOnOpenQuickView);
-    this.checkIfTermsToHighlightWereModified(dataToSendOnOpenQuickView.termsToHighlight);
-
-    var queryObject = _.extend({}, this.getBindings().queryController.getLastQuery());
-
-    if (this.termsToHighlightWereModified) {
-      this.handleTermsToHighlight(dataToSendOnOpenQuickView.termsToHighlight, queryObject);
-    }
-
-    var callOptions: IViewAsHtmlOptions = {
-      queryObject: queryObject,
-      requestedOutputSize: this.options.maximumDocumentSize
-    };
-
-    endpoint.getDocumentHtml(this.result.uniqueId, callOptions)
-      .then((html: HTMLDocument) => {
-=======
-    let documentURL = $$(this.element).getAttribute('href');
-    if (documentURL == undefined || documentURL == '') {
-      documentURL = this.result.clickUri;
-    }
-    this.usageAnalytics.logClickEvent(AnalyticsActionCauseList.documentQuickview, {
-      author: this.result.raw.author,
-      documentURL: documentURL,
-      documentTitle: this.result.title
-    }, this.result, this.queryController.element);
-    let beforeLoad = (new Date()).getTime();
-    let iframe = <HTMLIFrameElement>this.iframe.find('iframe');
-    iframe.src = 'about:blank';
-    let endpoint = this.queryController.getEndpoint();
-
-    let termsToHighlight = _.keys(this.result.termsToHighlight);
-    let dataToSendOnOpenQuickView: IOpenQuickviewEventArgs = {
-      termsToHighlight: termsToHighlight
-    }
-
-    $$(this.element).trigger(QuickviewEvents.openQuickview, dataToSendOnOpenQuickView);
-    this.checkIfTermsToHighlightWereModified(dataToSendOnOpenQuickView.termsToHighlight);
-
-    let queryObject = _.extend({}, this.getBindings().queryController.getLastQuery());
-
-    if (this.termsToHighlightWereModified) {
-      this.handleTermsToHighlight(dataToSendOnOpenQuickView.termsToHighlight, queryObject);
-    }
-
-    let callOptions: IViewAsHtmlOptions = {
-      queryObject: queryObject,
-      requestedOutputSize: this.options.maximumDocumentSize
-    };
-
-    endpoint.getDocumentHtml(this.result.uniqueId, callOptions)
-      .then((html: HTMLDocument) => {
-        // If the contentDocument is null at this point it means that the Quick View
-        // was closed before we've finished loading it. In this case do nothing.
-        if (iframe.contentDocument == null) {
-          return;
-        }
-
-        this.renderHTMLDocument(iframe, html);
-        this.triggerQuickviewLoaded(beforeLoad);
-      })
-      .catch((error: AjaxError) => {
->>>>>>> c31d8ab3
-        // If the contentDocument is null at this point it means that the Quick View
-        // was closed before we've finished loading it. In this case do nothing.
-        if (iframe.contentDocument == null) {
-          return;
-        }
-
-<<<<<<< HEAD
-        this.renderHTMLDocument(iframe, html);
-        this.triggerQuickviewLoaded(beforeLoad);
-      })
-      .catch((error: AjaxError) => {
-        // If the contentDocument is null at this point it means that the Quick View
-        // was closed before we've finished loading it. In this case do nothing.
-        if (iframe.contentDocument == null) {
-          return;
-        }
-
-=======
->>>>>>> c31d8ab3
-        if (error.status != 0) {
-          this.renderErrorReport(iframe);
-          this.triggerQuickviewLoaded(beforeLoad);
-        } else {
-          iframe.onload = () => {
-            this.triggerQuickviewLoaded(beforeLoad);
-          }
-          iframe.src = endpoint.getViewAsHtmlUri(this.result.uniqueId, callOptions);
-        }
-      });
-  }
-
-  protected renderHTMLDocument(iframe: HTMLIFrameElement, html: HTMLDocument) {
-    iframe.onload = () => {
-      this.computeHighlights(iframe.contentWindow);
-
-<<<<<<< HEAD
-      //Remove white border for new Quickview
-      if (this.isNewQuickviewDocument(iframe.contentWindow)) {
-        let body = $$(this.element).closest(".coveo-body")
-        body.style.padding = "0";
-        let header = $$(this.element).find(".coveo-quickview-header");
-        header.style.paddingTop = "10";
-        header.style.paddingLeft = "10";
-      }
-
-      if ($$(this.element).find(".coveo-quickview-header").innerHTML == "") {
-        $$(this.element).find(".coveo-quickview-header").style.display = "none";
-=======
-      // Remove white border for new Quickview
-      if (this.isNewQuickviewDocument(iframe.contentWindow)) {
-        let body = $$(this.element).closest('.coveo-body')
-        body.style.padding = '0';
-        let header = $$(this.element).find('.coveo-quickview-header');
-        header.style.paddingTop = '10';
-        header.style.paddingLeft = '10';
-      }
-
-      if ($$(this.element).find('.coveo-quickview-header').innerHTML == '') {
-        $$(this.element).find('.coveo-quickview-header').style.display = 'none';
->>>>>>> c31d8ab3
-      }
-    };
-
-    this.writeToIFrame(iframe, html);
-    this.wrapPreElementsInIframe(iframe);
-  }
-<<<<<<< HEAD
-=======
-
->>>>>>> c31d8ab3
-
-  private renderErrorReport(iframe: HTMLIFrameElement) {
-    let errorMessage = `<html><body style='font-family: Arimo, \'Helvetica Neue\', Helvetica, Arial, sans-serif; -webkit-text-size-adjust: none;' >${l('OopsError')}' </body></html>`;
-    this.writeToIFrame(iframe, errorMessage);
-  }
-
-<<<<<<< HEAD
-  private renderErrorReport(iframe: HTMLIFrameElement) {
-    var errorMessage = "<html><body style='font-family: Arimo, \"Helvetica Neue\", Helvetica, Arial, sans-serif; -webkit-text-size-adjust: none;'>" + l("OopsError") + "</body></html>";
-    this.writeToIFrame(iframe, errorMessage);
-  }
-
-  private writeToIFrame(iframe: HTMLIFrameElement, content: HTMLDocument);
-  private writeToIFrame(iframe: HTMLIFrameElement, content: String);
-  private writeToIFrame(iframe: HTMLIFrameElement, content: any) {
-    var toWrite = content;
-    //This sucks because we can't do instanceof HTMLDocument
-    //lib.d.ts declare HTMLDocument as an interface, not an actual object
-    if (typeof content == "object") {
-      toWrite = content.getElementsByTagName("html")[0].outerHTML;
-    }
-    
-=======
-  private writeToIFrame(iframe: HTMLIFrameElement, content: HTMLDocument);
-  private writeToIFrame(iframe: HTMLIFrameElement, content: String);
-  private writeToIFrame(iframe: HTMLIFrameElement, content: any) {
-    let toWrite = content;
-    // This sucks because we can't do instanceof HTMLDocument
-    // lib.d.ts declare HTMLDocument as an interface, not an actual object
-    if (typeof content == 'object') {
-      toWrite = content.getElementsByTagName('html')[0].outerHTML;
-    }
-
->>>>>>> c31d8ab3
-    iframe.contentWindow.document.open();
-    iframe.contentWindow.document.write(toWrite);
-    iframe.contentWindow.document.close();
-  }
-<<<<<<< HEAD
-
-  private wrapPreElementsInIframe(iframe: HTMLIFrameElement) {
-    try {
-      var style = document.createElement('style');
-      style.type = 'text/css';
-
-      // This CSS forces <pre> tags used in some emails to wrap by default
-      var cssText = 'html pre { white-space: pre-wrap; white-space: -moz-pre-wrap; white-space: -pre-wrap; white-space: -o-pre-wrap; word-wrap: break-word; }';
-
-      // Some people react strongly when presented with their browser's default font, so let's fix that
-      cssText += 'body, html { font-family: Arimo, "Helvetica Neue", Helvetica, Arial, sans-serif; -webkit-text-size-adjust: none; }';
-
-      if (DeviceUtils.isIos()) {
-        // Safari on iOS forces resize iframes to fit their content, even if an explicit size
-        // is set on the iframe. Isn't that great? By chance there is a trick around it: by
-        // setting a very small size on the body and instead using min-* to set the size to
-        // 100% we're able to trick Safari from thinking it must expand the iframe. Amazed.
-        // The 'scrolling' part is required otherwise the hack doesn't work.
-        //
-        // http://stackoverflow.com/questions/23083462/how-to-get-an-iframe-to-be-responsive-in-ios-safari
-        cssText += 'body, html { height: 1px !important; min-height: 100%; overflow: scroll; }';
-        $$(iframe).setAttribute('scrolling', 'no');
-
-        //Some content is cropped on iOs if a margin is present
-        //We remove it and add one on the iframe wrapper.
-        cssText += 'body, html {margin: auto}';
-        iframe.parentElement.style.margin = "0 0 5px 5px";
-
-        // While we're on the topic of iOS Safari: This magic trick prevents iOS from NOT
-        // displaying the content of the iframe. If we don't do this, you'll see the body
-        // of the iframe ONLY when viewing the page in the tab switcher.  Isn't that *magical*?
-        iframe.style.position = 'relative';
-      }
-
-      if ('styleSheet' in style) {
-        style['styleSheet'].cssText = cssText;
-      } else {
-        style.appendChild(document.createTextNode(cssText));
-      }
-      var head = iframe.contentWindow.document.head;
-      head.appendChild(style);
-    } catch (e) {
-      // if not allowed
-    }
-  }
-
-  private triggerQuickviewLoaded(beforeLoad: number) {
-    var afterLoad = (new Date()).getTime();
-    var eventArgs: IQuickviewLoadedEventArgs = { duration: afterLoad - beforeLoad };
-    $$(this.element).trigger(QuickviewEvents.quickviewLoaded, eventArgs);
-  }
-
-  // An highlighted term looks like:
-  //
-  //     <span id="CoveoHighlight:X.Y.Z">a</span>
-  //
-  // The id has 3 components:
-  // - X: the term
-  // - Y: the term occurence
-  // - Z: the term part
-  //
-  // For the "Z" component, if the term "foo bar" is found in multiple elements, we will see:
-  //
-  //     <span id="CoveoHighlight:1.1.1">foo</span>
-  //     <span id="CoveoHighlight:1.1.2">bar</span>
-  //
-  // Highlighted words can overlap, which looks like:
-  //
-  //     <span id="CoveoHighlight:1.Y.Z">
-  //         a
-  //         <coveotaggedword id="CoveoHighlight:2.Y.Z">b</coveotaggedword>
-  //     </span>
-  //     <span id="CoveoHighlight:2.Y.Z">c</span>
-  //
-  // In the previous example, the words "ab" and "bc" are highlighted.
-  //
-  // One thing important to note is that the id of all "coveotaggedword" for
-  // the same word AND the first "span" for that word will have the same id.
-  //
-  // Example:
-  //
-  //     <span id="CoveoHighlight:1.1.1">
-  //         a
-  //         <coveotaggedword id="CoveoHighlight:2.1.1">b</coveotaggedword>
-  //     </span>
-  //     <span id="CoveoHighlight:1.1.2">
-  //         c
-  //         <coveotaggedword id="CoveoHighlight:2.1.1">d</coveotaggedword>
-  //     </span>
-  //     <span id="CoveoHighlight:2.1.1">e</span>
-  //     <span id="CoveoHighlight:2.1.2">f</span>
-  //
-  // In the previous example, the words "abcd" and "bcdef" are highlighted.
-  //
-  // This method is public for testing purposes.
-  //
-  public computeHighlights(window: Window): string[] {
-    $$(this.header).empty();
-    this.keywordsState = [];
-
-    var words: { [index: string]: Word } = {};
-    var highlightsCount = 0;
-
-    _.each($$(window.document.body).findAll('[id^=' + HIGHLIGHT_PREFIX + ']'), (element: HTMLElement, index: number) => {
-        var idParts = this.getHighlightIdParts(element);
-
-        if (idParts) {
-          var idIndexPart = idParts[1];                    // X
-          var idOccurencePart = parseInt(idParts[2], 10);  // Y
-          var idTermPart = parseInt(idParts[3], 10);       // Z in <span id="CoveoHighlight:X.Y.Z">a</span>
-
-          var word = words[idIndexPart];
-
-          // The "idTermPart" check is to circumvent a bug from the index
-          // where an highlight of an empty string start with an idTermPart > 1.
-          if (word == null && idTermPart == 1) {
-            words[idIndexPart] = word = {
-              text: this.getHighlightInnerText(element),
-              count: 1,
-              index: parseInt(idIndexPart, 10),
-
-              // Here I try to be clever.
-              // An overlaping word:
-              // 1) always start with a "coveotaggedword" element.
-              // 2) then other "coveotaggedword" elements may follow
-              // 3) then a "span" element may follow.
-              //
-              // All 1), 2) and 3) will have the same id so I consider them as
-              // a whole having the id 0 instead of 1.
-              termsCount: element.nodeName.toLowerCase() == "coveotaggedword" ? 0 : 1,
-              element: element,
-              occurence: idOccurencePart
-            };
-          } else if (word) {
-            if (word.occurence == idOccurencePart) {
-              if (element.nodeName.toLowerCase() == "coveotaggedword") {
-                word.text += this.getHighlightInnerText(element);
-                // Doesn't count as a term part (see method description for more info).
-              } else if (word.termsCount < idTermPart) {
-                word.text += this.getHighlightInnerText(element);
-                word.termsCount += 1;
-              }
-            }
-
-            word.count = Math.max(word.count, idOccurencePart);
-            highlightsCount += 1;
-          }
-
-          // See the method description to understand why this code let us
-          // create the word "bcdef" instead of "bdef".
-          if (word && word.occurence == idOccurencePart && element.nodeName.toLowerCase() == "span") {
-            var embeddedWordParts = this.getHightlightEmbeddedWordIdParts(element);
-            var embeddedWord = embeddedWordParts ? words[embeddedWordParts[1]] : null;
-
-            if (embeddedWord && embeddedWord.occurence == parseInt(embeddedWordParts[2], 10)) {
-              embeddedWord.text += element.childNodes[0].nodeValue || ""; // only immediate text without children.
-            }
-          }
-        }
-      });
-
-    if (highlightsCount == 0) {
-      this.header.el.style.minHeight = "0";
-=======
-
-  private wrapPreElementsInIframe(iframe: HTMLIFrameElement) {
-    try {
-      let style = document.createElement('style');
-      style.type = 'text/css';
-
-      // This CSS forces <pre> tags used in some emails to wrap by default
-      let cssText = 'html pre { white-space: pre-wrap; white-space: -moz-pre-wrap; white-space: -pre-wrap; white-space: -o-pre-wrap; word-wrap: break-word; }';
-
-      // Some people react strongly when presented with their browser's default font, so let's fix that
-      cssText += 'body, html { font-family: Arimo, \'Helvetica Neue\', Helvetica, Arial, sans-serif; -webkit-text-size-adjust: none; }';
-
-      if (DeviceUtils.isIos()) {
-        // Safari on iOS forces resize iframes to fit their content, even if an explicit size
-        // is set on the iframe. Isn't that great? By chance there is a trick around it: by
-        // setting a very small size on the body and instead using min-* to set the size to
-        // 100% we're able to trick Safari from thinking it must expand the iframe. Amazed.
-        // The 'scrolling' part is required otherwise the hack doesn't work.
-        //
-        // http://stackoverflow.com/questions/23083462/how-to-get-an-iframe-to-be-responsive-in-ios-safari
-        cssText += 'body, html { height: 1px !important; min-height: 100%; overflow: scroll; }';
-        $$(iframe).setAttribute('scrolling', 'no');
-
-        // Some content is cropped on iOs if a margin is present
-        // We remove it and add one on the iframe wrapper.
-        cssText += 'body, html {margin: auto}';
-        iframe.parentElement.style.margin = '0 0 5px 5px';
-
-        // While we're on the topic of iOS Safari: This magic trick prevents iOS from NOT
-        // displaying the content of the iframe. If we don't do this, you'll see the body
-        // of the iframe ONLY when viewing the page in the tab switcher.  Isn't that *magical*?
-        iframe.style.position = 'relative';
-      }
-
-      if ('styleSheet' in style) {
-        style['styleSheet'].cssText = cssText;
-      } else {
-        style.appendChild(document.createTextNode(cssText));
-      }
-      let head = iframe.contentWindow.document.head;
-      head.appendChild(style);
-    } catch (e) {
-      // if not allowed
-    }
-  }
-
-  private triggerQuickviewLoaded(beforeLoad: number) {
-    let afterLoad = (new Date()).getTime();
-    let eventArgs: IQuickviewLoadedEventArgs = { duration: afterLoad - beforeLoad };
-    $$(this.element).trigger(QuickviewEvents.quickviewLoaded, eventArgs);
-  }
-
-  // An highlighted term looks like:
-  //
-  //     <span id='CoveoHighlight:X.Y.Z'>a</span>
-  //
-  // The id has 3 components:
-  // - X: the term
-  // - Y: the term occurence
-  // - Z: the term part
-  //
-  // For the 'Z' component, if the term 'foo bar' is found in multiple elements, we will see:
-  //
-  //     <span id='CoveoHighlight:1.1.1'>foo</span>
-  //     <span id='CoveoHighlight:1.1.2'>bar</span>
-  //
-  // Highlighted words can overlap, which looks like:
-  //
-  //     <span id='CoveoHighlight:1.Y.Z'>
-  //         a
-  //         <coveotaggedword id='CoveoHighlight:2.Y.Z'>b</coveotaggedword>
-  //     </span>
-  //     <span id='CoveoHighlight:2.Y.Z'>c</span>
-  //
-  // In the previous example, the words 'ab' and 'bc' are highlighted.
-  //
-  // One thing important to note is that the id of all 'coveotaggedword' for
-  // the same word AND the first 'span' for that word will have the same id.
-  //
-  // Example:
-  //
-  //     <span id='CoveoHighlight:1.1.1'>
-  //         a
-  //         <coveotaggedword id='CoveoHighlight:2.1.1'>b</coveotaggedword>
-  //     </span>
-  //     <span id='CoveoHighlight:1.1.2'>
-  //         c
-  //         <coveotaggedword id='CoveoHighlight:2.1.1'>d</coveotaggedword>
-  //     </span>
-  //     <span id='CoveoHighlight:2.1.1'>e</span>
-  //     <span id='CoveoHighlight:2.1.2'>f</span>
-  //
-  // In the previous example, the words 'abcd' and 'bcdef' are highlighted.
-  //
-  // This method is public for testing purposes.
-  public computeHighlights(window: Window): string[] {
-    $$(this.header).empty();
-    this.keywordsState = [];
-
-    let words: { [index: string]: Word } = {};
-    let highlightsCount = 0;
-
-    _.each($$(window.document.body).findAll('[id^=' + HIGHLIGHT_PREFIX + ']'), (element: HTMLElement, index: number) => {
-      let idParts = this.getHighlightIdParts(element);
-
-      if (idParts) {
-        let idIndexPart = idParts[1];                    // X
-        let idOccurencePart = parseInt(idParts[2], 10);  // Y
-        let idTermPart = parseInt(idParts[3], 10);       // Z in <span id='CoveoHighlight:X.Y.Z'>a</span>
-
-        let word = words[idIndexPart];
-
-        // The 'idTermPart' check is to circumvent a bug from the index
-        // where an highlight of an empty string start with an idTermPart > 1.
-        if (word == null && idTermPart == 1) {
-          words[idIndexPart] = word = {
-            text: this.getHighlightInnerText(element),
-            count: 1,
-            index: parseInt(idIndexPart, 10),
-
-            // Here I try to be clever.
-            // An overlaping word:
-            // 1) always start with a 'coveotaggedword' element.
-            // 2) then other 'coveotaggedword' elements may follow
-            // 3) then a 'span' element may follow.
-            //
-            // All 1), 2) and 3) will have the same id so I consider them as
-            // a whole having the id 0 instead of 1.
-            termsCount: element.nodeName.toLowerCase() == 'coveotaggedword' ? 0 : 1,
-            element: element,
-            occurence: idOccurencePart
-          };
-        } else if (word) {
-          if (word.occurence == idOccurencePart) {
-            if (element.nodeName.toLowerCase() == 'coveotaggedword') {
-              word.text += this.getHighlightInnerText(element);
-              // Doesn't count as a term part (see method description for more info).
-            } else if (word.termsCount < idTermPart) {
-              word.text += this.getHighlightInnerText(element);
-              word.termsCount += 1;
-            }
-          }
-
-          word.count = Math.max(word.count, idOccurencePart);
-          highlightsCount += 1;
-        }
-
-        // See the method description to understand why this code let us
-        // create the word 'bcdef' instead of 'bdef'.
-        if (word && word.occurence == idOccurencePart && element.nodeName.toLowerCase() == 'span') {
-          let embeddedWordParts = this.getHightlightEmbeddedWordIdParts(element);
-          let embeddedWord = embeddedWordParts ? words[embeddedWordParts[1]] : null;
-
-          if (embeddedWord && embeddedWord.occurence == parseInt(embeddedWordParts[2], 10)) {
-            embeddedWord.text += element.childNodes[0].nodeValue || ''; // only immediate text without children.
-          }
-        }
-      }
-    });
-
-    if (highlightsCount == 0) {
-      this.header.el.style.minHeight = '0';
-    }
-
-    let resolvedWords = [];
-
-    _.each(words, (word) => {
-      // When possible, take care to find the original term from the query instead of the
-      // first highlighted version we encounter. This relies on a recent feature by the
-      // Search API, but will fallback properly on older versions.
-      word.text = this.resolveOriginalTermFromHighlight(word.text);
-
-      let state = {
-        word: word,
-        color: word.element.style.backgroundColor,
-        currentIndex: 0,
-        index: word.index
-      }
-
-      this.keywordsState.push(state);
-      $$(this.header).append(this.buildWordButton(state, window));
-
-      resolvedWords.push(word.text);
-    });
-
-    return resolvedWords;
-  }
-
-  private getHighlightIdParts(element: HTMLElement): string[] {
-    let parts = element
-      .id
-      .substr(HIGHLIGHT_PREFIX.length + 1)
-      .match(/^([0-9]+)\.([0-9]+)\.([0-9]+)$/);
-
-    return (parts && parts.length > 3) ? parts : null;
-  }
-
-  private getHighlightInnerText(element: HTMLElement): string {
-    if (element.nodeName.toLowerCase() == 'coveotaggedword') {
-      // only immediate text without children.
-      return element.childNodes.length >= 1 ? (element.childNodes.item(0).textContent || '') : '';
-    } else {
-      return element.textContent || '';
->>>>>>> c31d8ab3
-    }
-  }
-
-<<<<<<< HEAD
-    var resolvedWords = [];
-
-    _.each(words, (word) => {
-      // When possible, take care to find the original term from the query instead of the
-      // first highlighted version we encounter. This relies on a recent feature by the
-      // Search API, but will fallback properly on older versions.
-      word.text = this.resolveOriginalTermFromHighlight(word.text);
-
-      var state = {
-        word: word,
-        color: word.element.style.backgroundColor,
-        currentIndex: 0,
-        index: word.index
-      }
-
-      this.keywordsState.push(state);
-      $$(this.header).append(this.buildWordButton(state, window));
-
-      resolvedWords.push(word.text);
-    });
-
-    return resolvedWords;
-  }
-
-  private getHighlightIdParts(element: HTMLElement): string[] {
-    var parts = element
-      .id
-      .substr(HIGHLIGHT_PREFIX.length + 1)
-      .match(/^([0-9]+)\.([0-9]+)\.([0-9]+)$/);
-
-    return (parts && parts.length > 3) ? parts : null;
-  }
-
-  private getHighlightInnerText(element: HTMLElement): string {
-    if (element.nodeName.toLowerCase() == "coveotaggedword") {
-      // only immediate text without children.
-      return element.childNodes.length >= 1 ? (element.childNodes.item(0).textContent || "") : "";
-    } else {
-      return element.textContent || "";
-=======
-  private getHightlightEmbeddedWordIdParts(element: HTMLElement): string[] {
-    let embedded = element.getElementsByTagName('coveotaggedword')[0];
-
-    return embedded ? this.getHighlightIdParts(<HTMLElement>embedded) : null;
-  }
-
-  private resolveOriginalTermFromHighlight(highlight: string): string {
-    let found = highlight;
-
-    // Beware, terms to highlight is only set by recent search APIs.
-    if (this.result.termsToHighlight) {
-      // We look for the term expansion and we'll return the corresponding
-      // original term is one is found.
-      found = _.find(_.keys(this.result.termsToHighlight), (originalTerm: string) => {
-        // The expansions do NOT include the original term (makes sense), so be sure to check
-        // the original term for a match too.
-        return (originalTerm.toLowerCase() == highlight.toLowerCase()) ||
-          (_.find(this.result.termsToHighlight[originalTerm], (expansion: string) => expansion.toLowerCase() == highlight.toLowerCase()) != undefined)
-      }) || found;
-    }
-    return found;
-  }
-
-  private buildWordButton(wordState: WordState, window: Window): HTMLElement {
-    let wordHtml = $$('span')
-    wordHtml.addClass('coveo-term-for-quickview');
-
-    let quickviewName = $$('span');
-    quickviewName.addClass('coveo-term-for-quickview-name');
-    quickviewName.setHtml(wordState.word.text);
-    quickviewName.on('click', () => {
-      this.navigate(wordState, false, window);
-    })
-    wordHtml.append(quickviewName.el);
-
-    let quickviewDownArrow = $$('span');
-    quickviewDownArrow.addClass('coveo-term-for-quickview-down-arrow');
-    let quickviewDownArrowIcon = $$('span');
-    quickviewDownArrowIcon.addClass('coveo-term-for-quickview-down-arrow-icon');
-    quickviewDownArrow.append(quickviewDownArrowIcon.el);
-    quickviewDownArrow.on('click', () => {
-      this.navigate(wordState, false, window);
-    })
-    wordHtml.append(quickviewDownArrow.el);
-
-    let quickviewUpArrow = $$('span');
-    quickviewUpArrow.addClass('coveo-term-for-quickview-up-arrow');
-    let quickviewUpArrowIcon = $$('span');
-    quickviewUpArrowIcon.addClass('coveo-term-for-quickview-up-arrow-icon');
-    quickviewUpArrow.append(quickviewUpArrowIcon.el);
-    quickviewUpArrow.on('click', () => {
-      this.navigate(wordState, true, window);
-    })
-    wordHtml.append(quickviewUpArrow.el)
-
-    wordHtml.el.style.backgroundColor = wordState.color;
-    wordHtml.el.style.borderColor = this.getSaturatedColor(wordState.color);
-    quickviewDownArrow.el.style.borderColor = this.getSaturatedColor(wordState.color);
-
-    return wordHtml.el;
-  }
-
-  private navigate(state: WordState, backward: boolean, window: Window) {
-    let fromIndex = state.currentIndex;
-    let toIndex: number;
-    if (!backward) {
-      toIndex = fromIndex == state.word.count ? 1 : fromIndex + 1;
-    } else {
-      toIndex = fromIndex <= 1 ? state.word.count : fromIndex - 1;
-    }
-
-    let scroll = this.getScrollingElement(window);
-
-    // Un-highlight any currently selected element
-    let current = $$(scroll).find(`[id^=${HIGHLIGHT_PREFIX}:${state.word.index}.${fromIndex}.]`
-  )
-    if (current) {
-      current.style.border = '';
-    }
-
-    // Find and highlight the new element.
-    let element = $$(window.document.body).find(`[id^=${HIGHLIGHT_PREFIX}:${state.word.index}.${toIndex}.]`
-  )
-    ;
-    element.style.border = '1px dotted #333';
-    state.currentIndex = toIndex;
-
-    // pdf2html docs hide the non-visible frames by default, to speed up browsers.
-    // But this prevents keyword navigation from working so we must force show it. This
-    // is done by adding the 'opened' class to it (defined by pdf2html).
-    if (this.isNewQuickviewDocument(window)) {
-      let pdf = $$(element).closest('.pc')
-      $$(pdf).addClass('opened');
-    }
-
-    // pdf2html docs hide the non-visible frames by default, to speed up browsers.
-    // Hack for now: the new Quick View is far too complex to manually scroll
-    // to the content, so SCREW IT and use good ol' scrollIntoView. I'm planning
-    // on a page-based quick view in an upcoming hackaton anyway :)
-    //
-    // Also, mobile devices have troubles with the animation.
-    if (this.isNewQuickviewDocument(window) || DeviceUtils.isMobileDevice()) {
-      element.scrollIntoView();
-
-      // iOS on Safari might scroll the whole modal box body when we do this,
-      // so give it a nudge in the right direction.
-      let body = this.iframe.closest('.coveo-body');
-      body.scrollLeft = 0;
-      body.scrollTop = 0;
-
-      return;
->>>>>>> c31d8ab3
-    }
-  }
-
-<<<<<<< HEAD
-  private getHightlightEmbeddedWordIdParts(element: HTMLElement): string[] {
-    var embedded = element.getElementsByTagName('coveotaggedword')[0];
-
-    return embedded ? this.getHighlightIdParts(<HTMLElement>embedded) : null;
-  }
-
-  private resolveOriginalTermFromHighlight(highlight: string): string {
-    var found = highlight;
-
-    // Beware, terms to highlight is only set by recent search APIs.
-    if (this.result.termsToHighlight) {
-      // We look for the term expansion and we'll return the corresponding
-      // original term is one is found.
-      found = _.find(_.keys(this.result.termsToHighlight), (originalTerm: string) => {
-        // The expansions do NOT include the original term (makes sense), so be sure to check
-        // the original term for a match too.
-        return (originalTerm.toLowerCase() == highlight.toLowerCase()) ||
-          (_.find(this.result.termsToHighlight[originalTerm], (expansion: string) => expansion.toLowerCase() == highlight.toLowerCase()) != undefined)
-      }) || found;
-    }
-    return found;
-  }
-
-  private buildWordButton(wordState: WordState, window: Window): HTMLElement {
-    let wordHtml = $$('span')
-    wordHtml.addClass('coveo-term-for-quickview');
-    
-    let quickviewName = $$('span');
-    quickviewName.addClass('coveo-term-for-quickview-name');
-    quickviewName.setHtml(wordState.word.text);
-    quickviewName.on('click', ()=>{
-      this.navigate(wordState, false, window);
-    })
-    wordHtml.append(quickviewName.el);
-    
-    let quickviewDownArrow = $$('span');
-    quickviewDownArrow.addClass('coveo-term-for-quickview-down-arrow');
-    let quickviewDownArrowIcon = $$('span');
-    quickviewDownArrowIcon.addClass('coveo-term-for-quickview-down-arrow-icon');
-    quickviewDownArrow.append(quickviewDownArrowIcon.el);
-    quickviewDownArrow.on('click', ()=>{
-      this.navigate(wordState, false, window);
-    })
-    wordHtml.append(quickviewDownArrow.el);
-    
-    let quickviewUpArrow = $$('span');
-    quickviewUpArrow.addClass('coveo-term-for-quickview-up-arrow');
-    let quickviewUpArrowIcon = $$('span');
-    quickviewUpArrowIcon.addClass('coveo-term-for-quickview-up-arrow-icon');
-    quickviewUpArrow.append(quickviewUpArrowIcon.el);
-    quickviewUpArrow.on('click', ()=>{
-      this.navigate(wordState, true, window);
-    })
-    wordHtml.append(quickviewUpArrow.el)
-
-    wordHtml.el.style.backgroundColor = wordState.color;
-    wordHtml.el.style.borderColor = this.getSaturatedColor(wordState.color);
-    quickviewDownArrow.el.style.borderColor = this.getSaturatedColor(wordState.color);
-
-    return wordHtml.el;
-  }
-
-  private navigate(state: WordState, backward: boolean, window: Window) {
-    var fromIndex = state.currentIndex;
-    var toIndex: number;
-    if (!backward) {
-      toIndex = fromIndex == state.word.count ? 1 : fromIndex + 1;
-    } else {
-      toIndex = fromIndex <= 1 ? state.word.count : fromIndex - 1;
-    }
-
-    var scroll = this.getScrollingElement(window);
-
-    // Un-highlight any currently selected element
-    let current = $$(scroll).find('[id^="' + HIGHLIGHT_PREFIX + ':' + state.word.index + '.' + fromIndex + '"]')
-    if(current){
-      current.style.border = '';
-    }
-
-    // Find and highlight the new element.
-    var element = $$(window.document.body).find('[id^="' + HIGHLIGHT_PREFIX + ':' + state.word.index + '.' + toIndex + '."]');
-    element.style.border = '1px dotted #333';
-    state.currentIndex = toIndex;
-
-    // pdf2html docs hide the non-visible frames by default, to speed up browsers.
-    // But this prevents keyword navigation from working so we must force show it. This
-    // is done by adding the 'opened' class to it (defined by pdf2html).
-    if (this.isNewQuickviewDocument(window)) {
-      let pdf = $$(element).closest('.pc')
-      $$(pdf).addClass('opened');
-    }
-
-    // pdf2html docs hide the non-visible frames by default, to speed up browsers.
-    // Hack for now: the new Quick View is far too complex to manually scroll
-    // to the content, so SCREW IT and use good ol' scrollIntoView. I'm planning
-    // on a page-based quick view in an upcoming hackaton anyway :)
-    //
-    // Also, mobile devices have troubles with the animation.
-    if (this.isNewQuickviewDocument(window) || DeviceUtils.isMobileDevice()) {
-      element.scrollIntoView();
-
-      // iOS on Safari might scroll the whole modal box body when we do this,
-      // so give it a nudge in the right direction.
-      let body = this.iframe.closest('.coveo-body');
-      body.scrollLeft = 0;
-      body.scrollTop = 0;
-
-      return;
-=======
-    // For other quick views we use a nicer animation that centers the keyword
-
-    this.animateScroll(scroll,
-      element.offsetLeft - scroll.clientWidth / 2 + $$(element).width() / 2,
-      element.offsetTop - scroll.clientHeight / 2 + $$(element).height() / 2);
-
-    this.animateScroll(this.iframe.el,
-      element.offsetLeft - this.iframe.width() / 2 + $$(element).width() / 2,
-      element.offsetTop - this.iframe.height() / 2 + $$(element).height() / 2);
-
-  }
-
-  private buildHeader(): Dom {
-    let header = $$('div')
-    header.addClass('coveo-quickview-header');
-    return header;
-  }
-
-  private buildIFrame(): Dom {
-    let iFrame = $$('iframe');
-    iFrame.setAttribute('sandbox', 'allow-same-origin');
-    let iFrameWrapper = $$('div');
-    iFrameWrapper.addClass('coveo-iframeWrapper');
-    iFrameWrapper.el.appendChild(iFrame.el);
-    return iFrameWrapper;
-  }
-
-  private getScrollingElement(iframeWindow: Window): HTMLElement {
-    let found: HTMLElement;
-
-    if (this.isNewQuickviewDocument(iframeWindow)) {
-      // 'New' quick views have a #page-container element generated by the pdf2html thing.
-      // This is the element we want to scroll on.
-      found = $$(iframeWindow.document.body).find('#page-container');
-    }
-
-    // If all else fails, we use the body
-    if (!found) {
-      found = $$(iframeWindow.document.body).el;
->>>>>>> c31d8ab3
-    }
-    
-    // For other quick views we use a nicer animation that centers the keyword
-    
-    this.animateScroll(scroll, 
-                       element.offsetLeft - scroll.clientWidth / 2 + $$(element).width() / 2, 
-                       element.offsetTop - scroll.clientHeight / 2 + $$(element).height() / 2);
-    
-    this.animateScroll(this.iframe.el, 
-                       element.offsetLeft - this.iframe.width() / 2 + $$(element).width() / 2, 
-                       element.offsetTop - this.iframe.height() / 2 + $$(element).height() / 2);
-    
-  }
-
-<<<<<<< HEAD
-  private buildHeader(): Dom {
-    let header = $$('div')
-    header.addClass('coveo-quickview-header');
-    return header;
-  }
-
-  private buildIFrame(): Dom {
-    let iFrame = $$('iframe');
-    iFrame.setAttribute('sandbox', 'allow-same-origin');
-    let iFrameWrapper = $$('div');
-    iFrameWrapper.addClass('coveo-iframeWrapper');
-    iFrameWrapper.el.appendChild(iFrame.el);
-    return iFrameWrapper;
-  }
-
-  private getScrollingElement(iframeWindow: Window): HTMLElement {
-    var found: HTMLElement;
-
-    if (this.isNewQuickviewDocument(iframeWindow)) {
-      // "New" quick views have a #page-container element generated by the pdf2html thing.
-      // This is the element we want to scroll on.
-      found = $$(iframeWindow.document.body).find("#page-container");
-=======
-    return found;
-  }
-
-  private isNewQuickviewDocument(iframeWindow: Window): boolean {
-    let meta = $$(iframeWindow.document.head).find('meta[name=\'generator\']');
-    return meta && meta.getAttribute('content') == 'pdf2htmlEX';
-  }
-
-  private handleTermsToHighlight(termsToHighlight: Array<string>, queryObject: IQuery) {
-    for (let term in this.result.termsToHighlight) {
-      delete this.result.termsToHighlight[term];
->>>>>>> c31d8ab3
-    }
-    let query = '';
-    _.each(termsToHighlight, (term) => {
-      query += term + ' ';
-      this.result.termsToHighlight[term] = new Array<string>(term);
-    });
-    query = query.substring(0, query.length - 1);
-    queryObject.q = query;
-  }
-
-<<<<<<< HEAD
-    // If all else fails, we use the body
-    if (!found) {
-      found = $$(iframeWindow.document.body).el;
-=======
-  private checkIfTermsToHighlightWereModified(termsToHighlight: Array<string>) {
-    if (!Utils.arrayEqual(termsToHighlight, _.keys(this.result.termsToHighlight))) {
-      this.termsToHighlightWereModified = true;
->>>>>>> c31d8ab3
-    }
-  }
-
-<<<<<<< HEAD
-    return found;
-  }
-
-  private isNewQuickviewDocument(iframeWindow: Window): boolean {
-    let meta = $$(iframeWindow.document.head).find("meta[name='generator']");
-    return meta && meta.getAttribute('content') == 'pdf2htmlEX';
-  }
-
-  private handleTermsToHighlight(termsToHighlight: Array<string>, queryObject: IQuery) {
-    for (var term in this.result.termsToHighlight) {
-      delete this.result.termsToHighlight[term];
-    }
-    var query = "";
-    _.each(termsToHighlight, (term) => {
-      query += term + " ";
-      this.result.termsToHighlight[term] = new Array<string>(term);
-    });
-    query = query.substring(0, query.length - 1);
-    queryObject.q = query;
-  }
-
-  private checkIfTermsToHighlightWereModified(termsToHighlight: Array<string>) {
-    if (!Utils.arrayEqual(termsToHighlight, _.keys(this.result.termsToHighlight))) {
-      this.termsToHighlightWereModified = true;
-    }
-  }
-
-  private getSaturatedColor(color: string): string {
-    var r = parseInt(color.substring(4, 7));
-    var g = parseInt(color.substring(9, 12));
-    var b = parseInt(color.substring(14, 17));
-    var hsv = ColorUtils.rgbToHsv(r, g, b);
-    hsv[1] *= 2;
-    if (hsv[1] > 1) {
-      hsv[1] = 1;
-    }
-    var rgb = ColorUtils.hsvToRgb(hsv[0], hsv[1], hsv[2])
-    return 'rgb(' + rgb[0].toString() + ', ' + rgb[1].toString() + ', ' + rgb[2].toString() + ')';
-  }
-  
-  private animateScroll(scroll: HTMLElement, scrollLeftValue: number, scrollTopValue: number, duration: number = 100){
-    let leftStep = Math.round((scrollLeftValue - scroll.scrollLeft) / duration);
-    let topStep = Math.round((scrollTopValue - scroll.scrollTop) / duration);
-    
-    var interval = setInterval(function() {
-      if (duration != 0){
-=======
-  private getSaturatedColor(color: string): string {
-    let r = parseInt(color.substring(4, 7));
-    let g = parseInt(color.substring(9, 12));
-    let b = parseInt(color.substring(14, 17));
-    let hsv = ColorUtils.rgbToHsv(r, g, b);
-    hsv[1] *= 2;
-    if (hsv[1] > 1) {
-      hsv[1] = 1;
-    }
-    let rgb = ColorUtils.hsvToRgb(hsv[0], hsv[1], hsv[2])
-    return 'rgb(' + rgb[0].toString() + ', ' + rgb[1].toString() + ', ' + rgb[2].toString() + ')';
-  }
-
-  private animateScroll(scroll: HTMLElement, scrollLeftValue: number, scrollTopValue: number, duration: number = 100) {
-    let leftStep = Math.round((scrollLeftValue - scroll.scrollLeft) / duration);
-    let topStep = Math.round((scrollTopValue - scroll.scrollTop) / duration);
-
-    let interval = setInterval(function() {
-      if (duration != 0) {
->>>>>>> c31d8ab3
-        scroll.scrollLeft += leftStep;
-        scroll.scrollTop += topStep;
-        duration -= 1
-      } else {
-        clearInterval(interval);
-      }
-    }, 1);
-  }
-<<<<<<< HEAD
-  
-}
-
-Initialization.registerAutoCreateComponent(QuickviewDocument);
-=======
-}
-
-Initialization.registerAutoCreateComponent(QuickviewDocument);
-
->>>>>>> c31d8ab3
+import {Component} from '../Base/Component'
+import {IComponentBindings} from '../Base/ComponentBindings'
+import {ComponentOptions} from '../Base/ComponentOptions'
+import {AnalyticsActionCauseList} from '../Analytics/AnalyticsActionListMeta'
+import {IQueryResult} from '../../rest/QueryResult'
+import {Assert} from '../../misc/Assert'
+import {$$, Dom} from '../../utils/Dom'
+import {IOpenQuickviewEventArgs} from '../../events/ResultListEvents'
+import {QuickviewEvents, IQuickviewLoadedEventArgs} from '../../events/QuickviewEvents'
+import {DeviceUtils} from '../../utils/DeviceUtils'
+import {Utils} from '../../utils/Utils'
+import {ColorUtils} from '../../utils/ColorUtils'
+import {Initialization} from '../Base/Initialization'
+import {IQuery} from '../../rest/Query'
+import {IViewAsHtmlOptions} from '../../rest/SearchEndpointInterface'
+import {AjaxError} from '../../rest/AjaxError'
+import {l} from '../../strings/Strings'
+
+let HIGHLIGHT_PREFIX = 'CoveoHighlight';
+
+export interface QuickviewDocumentOptions {
+  maximumDocumentSize?: number;
+}
+
+interface Word {
+  text: string;
+  count: number;
+  index: number;
+  termsCount: number;
+  element: HTMLElement;
+  occurence: number;
+}
+
+interface WordState {
+  word: Word;
+  color: string;
+  currentIndex: number;
+  index: number;
+}
+
+export class QuickviewDocument extends Component {
+  static ID = 'QuickviewDocument';
+
+  static options: QuickviewDocumentOptions = {
+    maximumDocumentSize: ComponentOptions.buildNumberOption({ defaultValue: 0, min: 0 }),
+  };
+
+  private iframe: Dom;
+  private header: Dom;
+  private termsToHighlightWereModified: boolean;
+  private keywordsState: WordState[];
+
+  constructor(public element: HTMLElement, public options?: QuickviewDocumentOptions, bindings?: IComponentBindings, public result?: IQueryResult) {
+    super(element, QuickviewDocument.ID, bindings);
+
+    this.options = ComponentOptions.initComponentOptions(element, QuickviewDocument, options);
+    this.result = result || this.resolveResult();
+    this.termsToHighlightWereModified = false;
+    Assert.exists(this.result);
+  }
+
+  public createDom() {
+    let container = $$('div');
+    container.addClass('coveo-quickview-document');
+    this.element.appendChild(container.el);
+
+    this.header = this.buildHeader();
+    this.iframe = this.buildIFrame();
+
+    container.append(this.header.el);
+    container.append(this.iframe.el);
+  }
+
+  public open() {
+    this.ensureDom();
+    let documentURL = $$(this.element).getAttribute('href');
+    if (documentURL == undefined || documentURL == '') {
+      documentURL = this.result.clickUri;
+    }
+    this.usageAnalytics.logClickEvent(AnalyticsActionCauseList.documentQuickview, {
+      author: this.result.raw.author,
+      documentURL: documentURL,
+      documentTitle: this.result.title
+    }, this.result, this.queryController.element);
+    let beforeLoad = (new Date()).getTime();
+    let iframe = <HTMLIFrameElement>this.iframe.find('iframe');
+    iframe.src = 'about:blank';
+    let endpoint = this.queryController.getEndpoint();
+
+    let termsToHighlight = _.keys(this.result.termsToHighlight);
+    let dataToSendOnOpenQuickView: IOpenQuickviewEventArgs = {
+      termsToHighlight: termsToHighlight
+    }
+
+    $$(this.element).trigger(QuickviewEvents.openQuickview, dataToSendOnOpenQuickView);
+    this.checkIfTermsToHighlightWereModified(dataToSendOnOpenQuickView.termsToHighlight);
+
+    let queryObject = _.extend({}, this.getBindings().queryController.getLastQuery());
+
+    if (this.termsToHighlightWereModified) {
+      this.handleTermsToHighlight(dataToSendOnOpenQuickView.termsToHighlight, queryObject);
+    }
+
+    let callOptions: IViewAsHtmlOptions = {
+      queryObject: queryObject,
+      requestedOutputSize: this.options.maximumDocumentSize
+    };
+
+    endpoint.getDocumentHtml(this.result.uniqueId, callOptions)
+      .then((html: HTMLDocument) => {
+        // If the contentDocument is null at this point it means that the Quick View
+        // was closed before we've finished loading it. In this case do nothing.
+        if (iframe.contentDocument == null) {
+          return;
+        }
+
+        this.renderHTMLDocument(iframe, html);
+        this.triggerQuickviewLoaded(beforeLoad);
+      })
+      .catch((error: AjaxError) => {
+        // If the contentDocument is null at this point it means that the Quick View
+        // was closed before we've finished loading it. In this case do nothing.
+        if (iframe.contentDocument == null) {
+          return;
+        }
+
+        if (error.status != 0) {
+          this.renderErrorReport(iframe);
+          this.triggerQuickviewLoaded(beforeLoad);
+        } else {
+          iframe.onload = () => {
+            this.triggerQuickviewLoaded(beforeLoad);
+          }
+          iframe.src = endpoint.getViewAsHtmlUri(this.result.uniqueId, callOptions);
+        }
+      });
+  }
+
+  protected renderHTMLDocument(iframe: HTMLIFrameElement, html: HTMLDocument) {
+    iframe.onload = () => {
+      this.computeHighlights(iframe.contentWindow);
+
+      // Remove white border for new Quickview
+      if (this.isNewQuickviewDocument(iframe.contentWindow)) {
+        let body = $$(this.element).closest('.coveo-body')
+        body.style.padding = '0';
+        let header = $$(this.element).find('.coveo-quickview-header');
+        header.style.paddingTop = '10';
+        header.style.paddingLeft = '10';
+      }
+
+      if ($$(this.element).find('.coveo-quickview-header').innerHTML == '') {
+        $$(this.element).find('.coveo-quickview-header').style.display = 'none';
+      }
+    };
+
+    this.writeToIFrame(iframe, html);
+    this.wrapPreElementsInIframe(iframe);
+  }
+
+
+  private renderErrorReport(iframe: HTMLIFrameElement) {
+    let errorMessage = `<html><body style='font-family: Arimo, \'Helvetica Neue\', Helvetica, Arial, sans-serif; -webkit-text-size-adjust: none;' >${l('OopsError')}' </body></html>`;
+    this.writeToIFrame(iframe, errorMessage);
+  }
+
+  private writeToIFrame(iframe: HTMLIFrameElement, content: HTMLDocument);
+  private writeToIFrame(iframe: HTMLIFrameElement, content: String);
+  private writeToIFrame(iframe: HTMLIFrameElement, content: any) {
+    let toWrite = content;
+    // This sucks because we can't do instanceof HTMLDocument
+    // lib.d.ts declare HTMLDocument as an interface, not an actual object
+    if (typeof content == 'object') {
+      toWrite = content.getElementsByTagName('html')[0].outerHTML;
+    }
+
+    iframe.contentWindow.document.open();
+    iframe.contentWindow.document.write(toWrite);
+    iframe.contentWindow.document.close();
+  }
+
+  private wrapPreElementsInIframe(iframe: HTMLIFrameElement) {
+    try {
+      let style = document.createElement('style');
+      style.type = 'text/css';
+
+      // This CSS forces <pre> tags used in some emails to wrap by default
+      let cssText = 'html pre { white-space: pre-wrap; white-space: -moz-pre-wrap; white-space: -pre-wrap; white-space: -o-pre-wrap; word-wrap: break-word; }';
+
+      // Some people react strongly when presented with their browser's default font, so let's fix that
+      cssText += 'body, html { font-family: Arimo, \'Helvetica Neue\', Helvetica, Arial, sans-serif; -webkit-text-size-adjust: none; }';
+
+      if (DeviceUtils.isIos()) {
+        // Safari on iOS forces resize iframes to fit their content, even if an explicit size
+        // is set on the iframe. Isn't that great? By chance there is a trick around it: by
+        // setting a very small size on the body and instead using min-* to set the size to
+        // 100% we're able to trick Safari from thinking it must expand the iframe. Amazed.
+        // The 'scrolling' part is required otherwise the hack doesn't work.
+        //
+        // http://stackoverflow.com/questions/23083462/how-to-get-an-iframe-to-be-responsive-in-ios-safari
+        cssText += 'body, html { height: 1px !important; min-height: 100%; overflow: scroll; }';
+        $$(iframe).setAttribute('scrolling', 'no');
+
+        // Some content is cropped on iOs if a margin is present
+        // We remove it and add one on the iframe wrapper.
+        cssText += 'body, html {margin: auto}';
+        iframe.parentElement.style.margin = '0 0 5px 5px';
+
+        // While we're on the topic of iOS Safari: This magic trick prevents iOS from NOT
+        // displaying the content of the iframe. If we don't do this, you'll see the body
+        // of the iframe ONLY when viewing the page in the tab switcher.  Isn't that *magical*?
+        iframe.style.position = 'relative';
+      }
+
+      if ('styleSheet' in style) {
+        style['styleSheet'].cssText = cssText;
+      } else {
+        style.appendChild(document.createTextNode(cssText));
+      }
+      let head = iframe.contentWindow.document.head;
+      head.appendChild(style);
+    } catch (e) {
+      // if not allowed
+    }
+  }
+
+  private triggerQuickviewLoaded(beforeLoad: number) {
+    let afterLoad = (new Date()).getTime();
+    let eventArgs: IQuickviewLoadedEventArgs = { duration: afterLoad - beforeLoad };
+    $$(this.element).trigger(QuickviewEvents.quickviewLoaded, eventArgs);
+  }
+
+  // An highlighted term looks like:
+  //
+  //     <span id='CoveoHighlight:X.Y.Z'>a</span>
+  //
+  // The id has 3 components:
+  // - X: the term
+  // - Y: the term occurence
+  // - Z: the term part
+  //
+  // For the 'Z' component, if the term 'foo bar' is found in multiple elements, we will see:
+  //
+  //     <span id='CoveoHighlight:1.1.1'>foo</span>
+  //     <span id='CoveoHighlight:1.1.2'>bar</span>
+  //
+  // Highlighted words can overlap, which looks like:
+  //
+  //     <span id='CoveoHighlight:1.Y.Z'>
+  //         a
+  //         <coveotaggedword id='CoveoHighlight:2.Y.Z'>b</coveotaggedword>
+  //     </span>
+  //     <span id='CoveoHighlight:2.Y.Z'>c</span>
+  //
+  // In the previous example, the words 'ab' and 'bc' are highlighted.
+  //
+  // One thing important to note is that the id of all 'coveotaggedword' for
+  // the same word AND the first 'span' for that word will have the same id.
+  //
+  // Example:
+  //
+  //     <span id='CoveoHighlight:1.1.1'>
+  //         a
+  //         <coveotaggedword id='CoveoHighlight:2.1.1'>b</coveotaggedword>
+  //     </span>
+  //     <span id='CoveoHighlight:1.1.2'>
+  //         c
+  //         <coveotaggedword id='CoveoHighlight:2.1.1'>d</coveotaggedword>
+  //     </span>
+  //     <span id='CoveoHighlight:2.1.1'>e</span>
+  //     <span id='CoveoHighlight:2.1.2'>f</span>
+  //
+  // In the previous example, the words 'abcd' and 'bcdef' are highlighted.
+  //
+  // This method is public for testing purposes.
+  public computeHighlights(window: Window): string[] {
+    $$(this.header).empty();
+    this.keywordsState = [];
+
+    let words: { [index: string]: Word } = {};
+    let highlightsCount = 0;
+
+    _.each($$(window.document.body).findAll('[id^=' + HIGHLIGHT_PREFIX + ']'), (element: HTMLElement, index: number) => {
+      let idParts = this.getHighlightIdParts(element);
+
+      if (idParts) {
+        let idIndexPart = idParts[1];                    // X
+        let idOccurencePart = parseInt(idParts[2], 10);  // Y
+        let idTermPart = parseInt(idParts[3], 10);       // Z in <span id='CoveoHighlight:X.Y.Z'>a</span>
+
+        let word = words[idIndexPart];
+
+        // The 'idTermPart' check is to circumvent a bug from the index
+        // where an highlight of an empty string start with an idTermPart > 1.
+        if (word == null && idTermPart == 1) {
+          words[idIndexPart] = word = {
+            text: this.getHighlightInnerText(element),
+            count: 1,
+            index: parseInt(idIndexPart, 10),
+
+            // Here I try to be clever.
+            // An overlaping word:
+            // 1) always start with a 'coveotaggedword' element.
+            // 2) then other 'coveotaggedword' elements may follow
+            // 3) then a 'span' element may follow.
+            //
+            // All 1), 2) and 3) will have the same id so I consider them as
+            // a whole having the id 0 instead of 1.
+            termsCount: element.nodeName.toLowerCase() == 'coveotaggedword' ? 0 : 1,
+            element: element,
+            occurence: idOccurencePart
+          };
+        } else if (word) {
+          if (word.occurence == idOccurencePart) {
+            if (element.nodeName.toLowerCase() == 'coveotaggedword') {
+              word.text += this.getHighlightInnerText(element);
+              // Doesn't count as a term part (see method description for more info).
+            } else if (word.termsCount < idTermPart) {
+              word.text += this.getHighlightInnerText(element);
+              word.termsCount += 1;
+            }
+          }
+
+          word.count = Math.max(word.count, idOccurencePart);
+          highlightsCount += 1;
+        }
+
+        // See the method description to understand why this code let us
+        // create the word 'bcdef' instead of 'bdef'.
+        if (word && word.occurence == idOccurencePart && element.nodeName.toLowerCase() == 'span') {
+          let embeddedWordParts = this.getHightlightEmbeddedWordIdParts(element);
+          let embeddedWord = embeddedWordParts ? words[embeddedWordParts[1]] : null;
+
+          if (embeddedWord && embeddedWord.occurence == parseInt(embeddedWordParts[2], 10)) {
+            embeddedWord.text += element.childNodes[0].nodeValue || ''; // only immediate text without children.
+          }
+        }
+      }
+    });
+
+    if (highlightsCount == 0) {
+      this.header.el.style.minHeight = '0';
+    }
+
+    let resolvedWords = [];
+
+    _.each(words, (word) => {
+      // When possible, take care to find the original term from the query instead of the
+      // first highlighted version we encounter. This relies on a recent feature by the
+      // Search API, but will fallback properly on older versions.
+      word.text = this.resolveOriginalTermFromHighlight(word.text);
+
+      let state = {
+        word: word,
+        color: word.element.style.backgroundColor,
+        currentIndex: 0,
+        index: word.index
+      }
+
+      this.keywordsState.push(state);
+      $$(this.header).append(this.buildWordButton(state, window));
+
+      resolvedWords.push(word.text);
+    });
+
+    return resolvedWords;
+  }
+
+  private getHighlightIdParts(element: HTMLElement): string[] {
+    let parts = element
+      .id
+      .substr(HIGHLIGHT_PREFIX.length + 1)
+      .match(/^([0-9]+)\.([0-9]+)\.([0-9]+)$/);
+
+    return (parts && parts.length > 3) ? parts : null;
+  }
+
+  private getHighlightInnerText(element: HTMLElement): string {
+    if (element.nodeName.toLowerCase() == 'coveotaggedword') {
+      // only immediate text without children.
+      return element.childNodes.length >= 1 ? (element.childNodes.item(0).textContent || '') : '';
+    } else {
+      return element.textContent || '';
+    }
+  }
+
+  private getHightlightEmbeddedWordIdParts(element: HTMLElement): string[] {
+    let embedded = element.getElementsByTagName('coveotaggedword')[0];
+
+    return embedded ? this.getHighlightIdParts(<HTMLElement>embedded) : null;
+  }
+
+  private resolveOriginalTermFromHighlight(highlight: string): string {
+    let found = highlight;
+
+    // Beware, terms to highlight is only set by recent search APIs.
+    if (this.result.termsToHighlight) {
+      // We look for the term expansion and we'll return the corresponding
+      // original term is one is found.
+      found = _.find(_.keys(this.result.termsToHighlight), (originalTerm: string) => {
+        // The expansions do NOT include the original term (makes sense), so be sure to check
+        // the original term for a match too.
+        return (originalTerm.toLowerCase() == highlight.toLowerCase()) ||
+          (_.find(this.result.termsToHighlight[originalTerm], (expansion: string) => expansion.toLowerCase() == highlight.toLowerCase()) != undefined)
+      }) || found;
+    }
+    return found;
+  }
+
+  private buildWordButton(wordState: WordState, window: Window): HTMLElement {
+    let wordHtml = $$('span')
+    wordHtml.addClass('coveo-term-for-quickview');
+
+    let quickviewName = $$('span');
+    quickviewName.addClass('coveo-term-for-quickview-name');
+    quickviewName.setHtml(wordState.word.text);
+    quickviewName.on('click', () => {
+      this.navigate(wordState, false, window);
+    })
+    wordHtml.append(quickviewName.el);
+
+    let quickviewDownArrow = $$('span');
+    quickviewDownArrow.addClass('coveo-term-for-quickview-down-arrow');
+    let quickviewDownArrowIcon = $$('span');
+    quickviewDownArrowIcon.addClass('coveo-term-for-quickview-down-arrow-icon');
+    quickviewDownArrow.append(quickviewDownArrowIcon.el);
+    quickviewDownArrow.on('click', () => {
+      this.navigate(wordState, false, window);
+    })
+    wordHtml.append(quickviewDownArrow.el);
+
+    let quickviewUpArrow = $$('span');
+    quickviewUpArrow.addClass('coveo-term-for-quickview-up-arrow');
+    let quickviewUpArrowIcon = $$('span');
+    quickviewUpArrowIcon.addClass('coveo-term-for-quickview-up-arrow-icon');
+    quickviewUpArrow.append(quickviewUpArrowIcon.el);
+    quickviewUpArrow.on('click', () => {
+      this.navigate(wordState, true, window);
+    })
+    wordHtml.append(quickviewUpArrow.el)
+
+    wordHtml.el.style.backgroundColor = wordState.color;
+    wordHtml.el.style.borderColor = this.getSaturatedColor(wordState.color);
+    quickviewDownArrow.el.style.borderColor = this.getSaturatedColor(wordState.color);
+
+    return wordHtml.el;
+  }
+
+  private navigate(state: WordState, backward: boolean, window: Window) {
+    let fromIndex = state.currentIndex;
+    let toIndex: number;
+    if (!backward) {
+      toIndex = fromIndex == state.word.count ? 1 : fromIndex + 1;
+    } else {
+      toIndex = fromIndex <= 1 ? state.word.count : fromIndex - 1;
+    }
+
+    let scroll = this.getScrollingElement(window);
+
+    // Un-highlight any currently selected element
+    let current = $$(scroll).find(`[id^=${HIGHLIGHT_PREFIX}:${state.word.index}.${fromIndex}.]`
+  )
+    if (current) {
+      current.style.border = '';
+    }
+
+    // Find and highlight the new element.
+    let element = $$(window.document.body).find(`[id^=${HIGHLIGHT_PREFIX}:${state.word.index}.${toIndex}.]`
+  )
+    ;
+    element.style.border = '1px dotted #333';
+    state.currentIndex = toIndex;
+
+    // pdf2html docs hide the non-visible frames by default, to speed up browsers.
+    // But this prevents keyword navigation from working so we must force show it. This
+    // is done by adding the 'opened' class to it (defined by pdf2html).
+    if (this.isNewQuickviewDocument(window)) {
+      let pdf = $$(element).closest('.pc')
+      $$(pdf).addClass('opened');
+    }
+
+    // pdf2html docs hide the non-visible frames by default, to speed up browsers.
+    // Hack for now: the new Quick View is far too complex to manually scroll
+    // to the content, so SCREW IT and use good ol' scrollIntoView. I'm planning
+    // on a page-based quick view in an upcoming hackaton anyway :)
+    //
+    // Also, mobile devices have troubles with the animation.
+    if (this.isNewQuickviewDocument(window) || DeviceUtils.isMobileDevice()) {
+      element.scrollIntoView();
+
+      // iOS on Safari might scroll the whole modal box body when we do this,
+      // so give it a nudge in the right direction.
+      let body = this.iframe.closest('.coveo-body');
+      body.scrollLeft = 0;
+      body.scrollTop = 0;
+
+      return;
+    }
+
+    // For other quick views we use a nicer animation that centers the keyword
+
+    this.animateScroll(scroll,
+      element.offsetLeft - scroll.clientWidth / 2 + $$(element).width() / 2,
+      element.offsetTop - scroll.clientHeight / 2 + $$(element).height() / 2);
+
+    this.animateScroll(this.iframe.el,
+      element.offsetLeft - this.iframe.width() / 2 + $$(element).width() / 2,
+      element.offsetTop - this.iframe.height() / 2 + $$(element).height() / 2);
+
+  }
+
+  private buildHeader(): Dom {
+    let header = $$('div')
+    header.addClass('coveo-quickview-header');
+    return header;
+  }
+
+  private buildIFrame(): Dom {
+    let iFrame = $$('iframe');
+    iFrame.setAttribute('sandbox', 'allow-same-origin');
+    let iFrameWrapper = $$('div');
+    iFrameWrapper.addClass('coveo-iframeWrapper');
+    iFrameWrapper.el.appendChild(iFrame.el);
+    return iFrameWrapper;
+  }
+
+  private getScrollingElement(iframeWindow: Window): HTMLElement {
+    let found: HTMLElement;
+
+    if (this.isNewQuickviewDocument(iframeWindow)) {
+      // 'New' quick views have a #page-container element generated by the pdf2html thing.
+      // This is the element we want to scroll on.
+      found = $$(iframeWindow.document.body).find('#page-container');
+    }
+
+    // If all else fails, we use the body
+    if (!found) {
+      found = $$(iframeWindow.document.body).el;
+    }
+
+    return found;
+  }
+
+  private isNewQuickviewDocument(iframeWindow: Window): boolean {
+    let meta = $$(iframeWindow.document.head).find('meta[name=\'generator\']');
+    return meta && meta.getAttribute('content') == 'pdf2htmlEX';
+  }
+
+  private handleTermsToHighlight(termsToHighlight: Array<string>, queryObject: IQuery) {
+    for (let term in this.result.termsToHighlight) {
+      delete this.result.termsToHighlight[term];
+    }
+    let query = '';
+    _.each(termsToHighlight, (term) => {
+      query += term + ' ';
+      this.result.termsToHighlight[term] = new Array<string>(term);
+    });
+    query = query.substring(0, query.length - 1);
+    queryObject.q = query;
+  }
+
+  private checkIfTermsToHighlightWereModified(termsToHighlight: Array<string>) {
+    if (!Utils.arrayEqual(termsToHighlight, _.keys(this.result.termsToHighlight))) {
+      this.termsToHighlightWereModified = true;
+    }
+  }
+
+  private getSaturatedColor(color: string): string {
+    let r = parseInt(color.substring(4, 7));
+    let g = parseInt(color.substring(9, 12));
+    let b = parseInt(color.substring(14, 17));
+    let hsv = ColorUtils.rgbToHsv(r, g, b);
+    hsv[1] *= 2;
+    if (hsv[1] > 1) {
+      hsv[1] = 1;
+    }
+    let rgb = ColorUtils.hsvToRgb(hsv[0], hsv[1], hsv[2])
+    return 'rgb(' + rgb[0].toString() + ', ' + rgb[1].toString() + ', ' + rgb[2].toString() + ')';
+  }
+
+  private animateScroll(scroll: HTMLElement, scrollLeftValue: number, scrollTopValue: number, duration: number = 100) {
+    let leftStep = Math.round((scrollLeftValue - scroll.scrollLeft) / duration);
+    let topStep = Math.round((scrollTopValue - scroll.scrollTop) / duration);
+
+    let interval = setInterval(function() {
+      if (duration != 0) {
+        scroll.scrollLeft += leftStep;
+        scroll.scrollTop += topStep;
+        duration -= 1
+      } else {
+        clearInterval(interval);
+      }
+    }, 1);
+  }
+}
+
+Initialization.registerAutoCreateComponent(QuickviewDocument);