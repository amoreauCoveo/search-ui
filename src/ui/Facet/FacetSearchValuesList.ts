/// <reference path="Facet.ts" />
import {Facet} from './Facet';
import {IFacetValueElementKlass} from './FacetValueElement';
import {FacetValue} from './FacetValues';

export interface IFacetSearchValuesListKlass {
  new (facet: Facet, facetValueElementKlass: IFacetValueElementKlass): FacetSearchValuesList;
}

export class FacetSearchValuesList {
  constructor(public facet: Facet, public facetValueElementKlass: IFacetValueElementKlass) {
  }

  public build(facetValues: FacetValue[]): HTMLElement[] {
    var valuesToBuildWith = _.map(facetValues, (facetValue) => {
      return _.find(this.facet.values.getAll(), (valueAlreadyInFacet: FacetValue) => {
        return valueAlreadyInFacet.value == facetValue.value;
      }) || facetValue;
    });
    return _.map(valuesToBuildWith, (facetValue) => {
<<<<<<< HEAD
      return new this.facetValueElementKlass(this.facet, facetValue, this.facet.keepDisplayedValuesNextTime).build().renderer.listItem;
    })
=======
      return new this.facetValueElementKlass(this.facet, facetValue, this.facet.keepDisplayedValuesNextTime).build().renderer.listElement;
    });
>>>>>>> 8a2cf453
  }
}<|MERGE_RESOLUTION|>--- conflicted
+++ resolved
@@ -18,12 +18,7 @@
       }) || facetValue;
     });
     return _.map(valuesToBuildWith, (facetValue) => {
-<<<<<<< HEAD
       return new this.facetValueElementKlass(this.facet, facetValue, this.facet.keepDisplayedValuesNextTime).build().renderer.listItem;
-    })
-=======
-      return new this.facetValueElementKlass(this.facet, facetValue, this.facet.keepDisplayedValuesNextTime).build().renderer.listElement;
     });
->>>>>>> 8a2cf453
   }
 }