


module Coveo {
  export interface IFollowItemOptions {
    watchedFields?: string[];
    modifiedDateField?: string;
  }

  export class FollowItem extends Component {
    static ID = 'FollowItem';

    static fields = [
      'urihash'
    ];

    static options: IFollowItemOptions = {
      watchedFields: ComponentOptions.buildFieldsOption(),
      modifiedDateField: ComponentOptions.buildStringOption(),
    };

    private container: JQuery;
    private text: JQuery;
    private subscription: ISubscription;

    constructor(public element: HTMLElement,
      public options?: IFollowItemOptions,
      public bindings?: IResultsComponentBindings,
      public result?: IQueryResult) {

      super(element, FollowItem.ID, bindings);

      this.options = ComponentOptions.initComponentOptions(element, FollowItem, options);

      Assert.exists(this.result);

      this.container = $(this.element);
      this.text = $('<span />');
      this.container.append(this.text);
      this.container.on('click', $.proxy(this.toggleFollow, this));

      $(this.root).on(SearchAlertEvents.searchAlertDeleted, $.proxy(this.handleSubscriptionDeleted, this));
      $(this.root).on(SearchAlertEvents.searchAlertCreated, $.proxy(this.handleSubscriptionCreated, this));

      this.container.addClass('coveo-follow-item-loading');

      this.updateIsFollowed();
    }

    private updateIsFollowed() {
      this.queryController.getEndpoint()
        .listSubscriptions()
        .then((subscriptions: ISubscription[]) => {
          var subscription: ISubscription = _.find(subscriptions, (subscription: ISubscription) => {
            var typeConfig = <ISubscriptionItemRequest>subscription.typeConfig;
            return typeConfig && typeConfig.id != null && typeConfig.id == this.getId();
          });
          if (subscription != null) {
            this.setFollowed(subscription);
          } else {
            this.setNotFollowed();
          }
        })
        .catch(() => {
          this.remove();
        })
    }

    public setFollowed(subscription: ISubscription) {
      this.container.removeClass('coveo-follow-item-loading');
      this.subscription = subscription;
      this.container.addClass('coveo-follow-item-followed');
      this.text.text(l('SearchAlerts_unFollowing'));
    }

    public setNotFollowed() {
      this.container.removeClass('coveo-follow-item-loading');
      this.subscription = <ISubscription>FollowItem.buildFollowRequest(this.getId(), this.result.title, this.options);
      this.container.removeClass('coveo-follow-item-followed');
      this.text.text(l('SearchAlerts_follow'));
    }
    
    public getText(): string{
      return this.text.text();
    }

<<<<<<< HEAD
    public toggleFollow() {
      if (!this.container.hasClass("coveo-follow-item-loading")) {
        this.container.addClass("coveo-follow-item-loading");
=======
    public getText(): string {
      return this.text.text();
    }

    public toggleFollow() {
      if (!this.container.hasClass('coveo-follow-item-loading')) {
        this.container.addClass('coveo-follow-item-loading');
>>>>>>> c31d8ab3
        if (this.subscription.id) {
          this.queryController.getEndpoint()
            .deleteSubscription(this.subscription)
            .then(() => {
              var eventArgs: SearchAlertEventArgs = {
                subscription: this.subscription,
                dom: this.element
              };
              $(this.root).trigger(SearchAlertEvents.searchAlertDeleted, eventArgs);
            })
            .catch(() => {
              this.container.removeClass('coveo-follow-item-loading');
              var eventArgs: SearchAlertsFailEventArgs = {
                dom: this.element
              };
              $(this.root).trigger(SearchAlertEvents.SearchAlertsFail, eventArgs);
            })
        } else {
          this.queryController.getEndpoint().follow(this.subscription)
            .then((subscription: ISubscription) => {
              var eventArgs: SearchAlertEventArgs = {
                subscription: subscription,
                dom: this.element
              };
              $(this.root).trigger(SearchAlertEvents.searchAlertCreated, eventArgs);
            })
            .catch(() => {
              this.container.removeClass('coveo-follow-item-loading');
              var eventArgs: SearchAlertsFailEventArgs = {
                dom: this.element
              };
              $(this.root).trigger(SearchAlertEvents.SearchAlertsFail, eventArgs);
            })
        }
      }
    }

    private handleSubscriptionDeleted(e: JQueryEventObject, args: SearchAlertEventArgs) {
      if (args.subscription.type == SubscriptionType.followDocument) {
        var typeConfig = <ISubscriptionItemRequest>args.subscription.typeConfig;
        if (typeConfig.id == this.getId()) {
          this.setNotFollowed();
        }
      }
    }

    private handleSubscriptionCreated(e: JQueryEventObject, args: SearchAlertEventArgs) {
      if (args.subscription.type == SubscriptionType.followDocument) {
        var typeConfig = <ISubscriptionItemRequest>args.subscription.typeConfig;
        if (typeConfig.id == this.getId()) {
          this.setFollowed(args.subscription);
        }
      }
    }

    private remove() {
      this.element.parentElement && this.element.parentElement.removeChild(this.element);
    }

    private getId() {
      return this.result.raw.sysurihash || this.result.raw.urihash;
    }

    private static buildFollowRequest(id: string, title: string, options: IFollowItemOptions): ISubscriptionRequest {
      var typeCofig: ISubscriptionItemRequest = {
        id: id,
        title: title
      }

      if (options.modifiedDateField) {
        typeCofig.modifiedDateField = options.modifiedDateField;
      }

      if (options.watchedFields) {
        typeCofig.watchedFields = options.watchedFields;
      }

      return {
        type: SubscriptionType.followDocument,
        typeConfig: typeCofig
      }
    }
  }

  Initialization.registerAutoCreateComponent(FollowItem);
}
<|MERGE_RESOLUTION|>--- conflicted
+++ resolved
@@ -1,185 +1,175 @@
-
-
-
-module Coveo {
-  export interface IFollowItemOptions {
-    watchedFields?: string[];
-    modifiedDateField?: string;
-  }
-
-  export class FollowItem extends Component {
-    static ID = 'FollowItem';
-
-    static fields = [
-      'urihash'
-    ];
-
-    static options: IFollowItemOptions = {
-      watchedFields: ComponentOptions.buildFieldsOption(),
-      modifiedDateField: ComponentOptions.buildStringOption(),
-    };
-
-    private container: JQuery;
-    private text: JQuery;
-    private subscription: ISubscription;
-
-    constructor(public element: HTMLElement,
-      public options?: IFollowItemOptions,
-      public bindings?: IResultsComponentBindings,
-      public result?: IQueryResult) {
-
-      super(element, FollowItem.ID, bindings);
-
-      this.options = ComponentOptions.initComponentOptions(element, FollowItem, options);
-
-      Assert.exists(this.result);
-
-      this.container = $(this.element);
-      this.text = $('<span />');
-      this.container.append(this.text);
-      this.container.on('click', $.proxy(this.toggleFollow, this));
-
-      $(this.root).on(SearchAlertEvents.searchAlertDeleted, $.proxy(this.handleSubscriptionDeleted, this));
-      $(this.root).on(SearchAlertEvents.searchAlertCreated, $.proxy(this.handleSubscriptionCreated, this));
-
-      this.container.addClass('coveo-follow-item-loading');
-
-      this.updateIsFollowed();
-    }
-
-    private updateIsFollowed() {
-      this.queryController.getEndpoint()
-        .listSubscriptions()
-        .then((subscriptions: ISubscription[]) => {
-          var subscription: ISubscription = _.find(subscriptions, (subscription: ISubscription) => {
-            var typeConfig = <ISubscriptionItemRequest>subscription.typeConfig;
-            return typeConfig && typeConfig.id != null && typeConfig.id == this.getId();
-          });
-          if (subscription != null) {
-            this.setFollowed(subscription);
-          } else {
-            this.setNotFollowed();
-          }
-        })
-        .catch(() => {
-          this.remove();
-        })
-    }
-
-    public setFollowed(subscription: ISubscription) {
-      this.container.removeClass('coveo-follow-item-loading');
-      this.subscription = subscription;
-      this.container.addClass('coveo-follow-item-followed');
-      this.text.text(l('SearchAlerts_unFollowing'));
-    }
-
-    public setNotFollowed() {
-      this.container.removeClass('coveo-follow-item-loading');
-      this.subscription = <ISubscription>FollowItem.buildFollowRequest(this.getId(), this.result.title, this.options);
-      this.container.removeClass('coveo-follow-item-followed');
-      this.text.text(l('SearchAlerts_follow'));
-    }
-    
-    public getText(): string{
-      return this.text.text();
-    }
-
-<<<<<<< HEAD
-    public toggleFollow() {
-      if (!this.container.hasClass("coveo-follow-item-loading")) {
-        this.container.addClass("coveo-follow-item-loading");
-=======
-    public getText(): string {
-      return this.text.text();
-    }
-
-    public toggleFollow() {
-      if (!this.container.hasClass('coveo-follow-item-loading')) {
-        this.container.addClass('coveo-follow-item-loading');
->>>>>>> c31d8ab3
-        if (this.subscription.id) {
-          this.queryController.getEndpoint()
-            .deleteSubscription(this.subscription)
-            .then(() => {
-              var eventArgs: SearchAlertEventArgs = {
-                subscription: this.subscription,
-                dom: this.element
-              };
-              $(this.root).trigger(SearchAlertEvents.searchAlertDeleted, eventArgs);
-            })
-            .catch(() => {
-              this.container.removeClass('coveo-follow-item-loading');
-              var eventArgs: SearchAlertsFailEventArgs = {
-                dom: this.element
-              };
-              $(this.root).trigger(SearchAlertEvents.SearchAlertsFail, eventArgs);
-            })
-        } else {
-          this.queryController.getEndpoint().follow(this.subscription)
-            .then((subscription: ISubscription) => {
-              var eventArgs: SearchAlertEventArgs = {
-                subscription: subscription,
-                dom: this.element
-              };
-              $(this.root).trigger(SearchAlertEvents.searchAlertCreated, eventArgs);
-            })
-            .catch(() => {
-              this.container.removeClass('coveo-follow-item-loading');
-              var eventArgs: SearchAlertsFailEventArgs = {
-                dom: this.element
-              };
-              $(this.root).trigger(SearchAlertEvents.SearchAlertsFail, eventArgs);
-            })
-        }
-      }
-    }
-
-    private handleSubscriptionDeleted(e: JQueryEventObject, args: SearchAlertEventArgs) {
-      if (args.subscription.type == SubscriptionType.followDocument) {
-        var typeConfig = <ISubscriptionItemRequest>args.subscription.typeConfig;
-        if (typeConfig.id == this.getId()) {
-          this.setNotFollowed();
-        }
-      }
-    }
-
-    private handleSubscriptionCreated(e: JQueryEventObject, args: SearchAlertEventArgs) {
-      if (args.subscription.type == SubscriptionType.followDocument) {
-        var typeConfig = <ISubscriptionItemRequest>args.subscription.typeConfig;
-        if (typeConfig.id == this.getId()) {
-          this.setFollowed(args.subscription);
-        }
-      }
-    }
-
-    private remove() {
-      this.element.parentElement && this.element.parentElement.removeChild(this.element);
-    }
-
-    private getId() {
-      return this.result.raw.sysurihash || this.result.raw.urihash;
-    }
-
-    private static buildFollowRequest(id: string, title: string, options: IFollowItemOptions): ISubscriptionRequest {
-      var typeCofig: ISubscriptionItemRequest = {
-        id: id,
-        title: title
-      }
-
-      if (options.modifiedDateField) {
-        typeCofig.modifiedDateField = options.modifiedDateField;
-      }
-
-      if (options.watchedFields) {
-        typeCofig.watchedFields = options.watchedFields;
-      }
-
-      return {
-        type: SubscriptionType.followDocument,
-        typeConfig: typeCofig
-      }
-    }
-  }
-
-  Initialization.registerAutoCreateComponent(FollowItem);
-}
+
+
+
+module Coveo {
+  export interface IFollowItemOptions {
+    watchedFields?: string[];
+    modifiedDateField?: string;
+  }
+
+  export class FollowItem extends Component {
+    static ID = 'FollowItem';
+
+    static fields = [
+      'urihash'
+    ];
+
+    static options: IFollowItemOptions = {
+      watchedFields: ComponentOptions.buildFieldsOption(),
+      modifiedDateField: ComponentOptions.buildStringOption(),
+    };
+
+    private container: JQuery;
+    private text: JQuery;
+    private subscription: ISubscription;
+
+    constructor(public element: HTMLElement,
+      public options?: IFollowItemOptions,
+      public bindings?: IResultsComponentBindings,
+      public result?: IQueryResult) {
+
+      super(element, FollowItem.ID, bindings);
+
+      this.options = ComponentOptions.initComponentOptions(element, FollowItem, options);
+
+      Assert.exists(this.result);
+
+      this.container = $(this.element);
+      this.text = $('<span />');
+      this.container.append(this.text);
+      this.container.on('click', $.proxy(this.toggleFollow, this));
+
+      $(this.root).on(SearchAlertEvents.searchAlertDeleted, $.proxy(this.handleSubscriptionDeleted, this));
+      $(this.root).on(SearchAlertEvents.searchAlertCreated, $.proxy(this.handleSubscriptionCreated, this));
+
+      this.container.addClass('coveo-follow-item-loading');
+
+      this.updateIsFollowed();
+    }
+
+    private updateIsFollowed() {
+      this.queryController.getEndpoint()
+        .listSubscriptions()
+        .then((subscriptions: ISubscription[]) => {
+          var subscription: ISubscription = _.find(subscriptions, (subscription: ISubscription) => {
+            var typeConfig = <ISubscriptionItemRequest>subscription.typeConfig;
+            return typeConfig && typeConfig.id != null && typeConfig.id == this.getId();
+          });
+          if (subscription != null) {
+            this.setFollowed(subscription);
+          } else {
+            this.setNotFollowed();
+          }
+        })
+        .catch(() => {
+          this.remove();
+        })
+    }
+
+    public setFollowed(subscription: ISubscription) {
+      this.container.removeClass('coveo-follow-item-loading');
+      this.subscription = subscription;
+      this.container.addClass('coveo-follow-item-followed');
+      this.text.text(l('SearchAlerts_unFollowing'));
+    }
+
+    public setNotFollowed() {
+      this.container.removeClass('coveo-follow-item-loading');
+      this.subscription = <ISubscription>FollowItem.buildFollowRequest(this.getId(), this.result.title, this.options);
+      this.container.removeClass('coveo-follow-item-followed');
+      this.text.text(l('SearchAlerts_follow'));
+    }
+    
+    public getText(): string {
+      return this.text.text();
+    }
+
+    public toggleFollow() {
+      if (!this.container.hasClass('coveo-follow-item-loading')) {
+        this.container.addClass('coveo-follow-item-loading');
+        if (this.subscription.id) {
+          this.queryController.getEndpoint()
+            .deleteSubscription(this.subscription)
+            .then(() => {
+              var eventArgs: SearchAlertEventArgs = {
+                subscription: this.subscription,
+                dom: this.element
+              };
+              $(this.root).trigger(SearchAlertEvents.searchAlertDeleted, eventArgs);
+            })
+            .catch(() => {
+              this.container.removeClass('coveo-follow-item-loading');
+              var eventArgs: SearchAlertsFailEventArgs = {
+                dom: this.element
+              };
+              $(this.root).trigger(SearchAlertEvents.SearchAlertsFail, eventArgs);
+            })
+        } else {
+          this.queryController.getEndpoint().follow(this.subscription)
+            .then((subscription: ISubscription) => {
+              var eventArgs: SearchAlertEventArgs = {
+                subscription: subscription,
+                dom: this.element
+              };
+              $(this.root).trigger(SearchAlertEvents.searchAlertCreated, eventArgs);
+            })
+            .catch(() => {
+              this.container.removeClass('coveo-follow-item-loading');
+              var eventArgs: SearchAlertsFailEventArgs = {
+                dom: this.element
+              };
+              $(this.root).trigger(SearchAlertEvents.SearchAlertsFail, eventArgs);
+            })
+        }
+      }
+    }
+
+    private handleSubscriptionDeleted(e: JQueryEventObject, args: SearchAlertEventArgs) {
+      if (args.subscription.type == SubscriptionType.followDocument) {
+        var typeConfig = <ISubscriptionItemRequest>args.subscription.typeConfig;
+        if (typeConfig.id == this.getId()) {
+          this.setNotFollowed();
+        }
+      }
+    }
+
+    private handleSubscriptionCreated(e: JQueryEventObject, args: SearchAlertEventArgs) {
+      if (args.subscription.type == SubscriptionType.followDocument) {
+        var typeConfig = <ISubscriptionItemRequest>args.subscription.typeConfig;
+        if (typeConfig.id == this.getId()) {
+          this.setFollowed(args.subscription);
+        }
+      }
+    }
+
+    private remove() {
+      this.element.parentElement && this.element.parentElement.removeChild(this.element);
+    }
+
+    private getId() {
+      return this.result.raw.sysurihash || this.result.raw.urihash;
+    }
+
+    private static buildFollowRequest(id: string, title: string, options: IFollowItemOptions): ISubscriptionRequest {
+      var typeCofig: ISubscriptionItemRequest = {
+        id: id,
+        title: title
+      }
+
+      if (options.modifiedDateField) {
+        typeCofig.modifiedDateField = options.modifiedDateField;
+      }
+
+      if (options.watchedFields) {
+        typeCofig.watchedFields = options.watchedFields;
+      }
+
+      return {
+        type: SubscriptionType.followDocument,
+        typeConfig: typeCofig
+      }
+    }
+  }
+
+  Initialization.registerAutoCreateComponent(FollowItem);
+}