<<<<<<< HEAD
import {ResponsiveTabs} from './ResponsiveTabs.ts';
import {SearchEndpoint} from '../../rest/SearchEndpoint';
=======
>>>>>>> 672928d2
import {Component} from '../Base/Component';
import {ComponentOptions} from '../Base/ComponentOptions';
import {IComponentBindings} from '../Base/ComponentBindings';
import {ModelEvents, IAttributeChangedEventArg} from '../../models/Model';
import {QueryEvents, IBuildingQueryEventArgs} from '../../events/QueryEvents';
import {QueryStateModel, QueryStateAttributes} from '../../models/QueryStateModel';
import {AnalyticsActionCauseList, IAnalyticsInterfaceChange} from '../Analytics/AnalyticsActionListMeta';
import {SearchEndpoint} from '../../rest/SearchEndpoint';
import {Initialization} from '../Base/Initialization';
import {Utils} from '../../utils/Utils';
import {Assert} from '../../misc/Assert';
import {DeviceUtils} from '../../utils/DeviceUtils';
import {$$} from '../../utils/Dom';

export interface ITabOptions {
  expression?: string;
  constant?: boolean;
  id?: string;
  icon?: string;
  caption?: string;
  sort?: string;
  endpoint?: SearchEndpoint;
  enableDuplicateFiltering?: boolean;
  pipeline?: string;
  maximumAge?: number;
}

/**
 * This component is a bar allowing users to select a search interface.<br/>
 * The component attaches itself to an div element and is in charge of adding an advanced expression to the query and thus, modify the outgoing query in order to refine the results in relation to the selected tab.<br/>
 * It also allows to hide and show different parts of the UI. In order to do so, each component of the UI can specify whether or not it wishes to be included or excluded from a specific tab.<br/>
 * Eg : <br/>
 * * &lt;div data-tab="foobar"&gt; -> Include this element only in the tab with the id 'foobar'.<br/>
 * * &lt;div data-tab-not="foobar"&gt; -> DO NOT include this element in the tab id 'foobar'.<br/>
 * * &lt;div data-tab="foobar,somethingelse"&gt; -> Include this element only in the tab with the id 'foobar' or 'somethingelse'.
 */
export class Tab extends Component {
  static ID = 'Tab';
  static isFirstTab = true;

  /**
   * The options for a Tab
   * @componentOptions
   */
  static options: ITabOptions = {
    /**
     * The unique ID for a tab.<br/>
     * This is mandatory and required for the tab to function properly
     */
    id: ComponentOptions.buildStringOption({ required: true }),
    /**
     * The caption for the tab.<br/>
     * This is mandatory and required for the tab to function properly
     */
    caption: ComponentOptions.buildLocalizedStringOption({ required: true }),
    /**
     * Specify an icon for the tab.<br/>
     * This options is mostly kept for legacy reason. Do not use one if not needed.
     */
    icon: ComponentOptions.buildIconOption(),
    /**
     * Specifies an advanced expression / filter that this tab adds to any outgoing query.<br/>
     * eg : @objecttype==Message.<br/>
     * This is optional, normally a "All Content" tab would not set any filter on the query.
     */
    expression: ComponentOptions.buildStringOption(),
    /**
     * Specifies the endpoint that a tab should point to when performing query inside that tab.<br/>
     * This is optional, by default the tab will use the "default" endpoint
     */
    endpoint: ComponentOptions.buildCustomOption((endpoint) => endpoint != null ? SearchEndpoint.endpoints[endpoint] : null),
    /**
     * Specifies the default sort when this tab is selected. A {@link Sort} Component configured with the same specified parameter needs to be in the interface in order for this this option to function properly.<br/>
     * eg : relevancy / date descending<br/>
     * Optional, by default the normal {@link Sort} component behavior will operate
     */
    sort: ComponentOptions.buildStringOption(),
    /**
     * Specifies whether the filter expression should be included in the constant part of the query.<br/>
     * The constant part of the query is specially optimized by the index to execute faster, but you must be careful not to include dynamic query expressions otherwise the cache would lose its efficiency.<br/>
     * By default, this option is set to true.
     */
    constant: ComponentOptions.buildBooleanOption({ defaultValue: true }),
    /**
     * Specifies whether to filter duplicates on the search results.<br/>
     * The default value is false.
     */
    enableDuplicateFiltering: ComponentOptions.buildBooleanOption({ defaultValue: false }),
    /**
     * Specifies the name of the query pipeline to use for the queries, in the Coveo platform ( Query Pipeline in the cloud admin).<br/>
     * If not specified, the default value is null, in which case pipeline selection conditions defined in a Coveo Cloud organization apply.
     */
    pipeline: ComponentOptions.buildStringOption(),
    /**
     * Specifies the maximum age in milliseconds that cached query results can have in order to be used (instead of performing a new query on the index).<br/>
     * The cache is located in the Coveo Search API (which resides between the index and search interface).<br/>
     * If cached results are available but are older than the specified age, a new query will be performed on the index.<br/>
     * By default, this is left undefined and the Coveo Search API will decide the cache duration.
     */
    maximumAge: ComponentOptions.buildNumberOption()
  };

  private isFirstQuery = true;

  /**
   * Create a new Tab. Bind on buildingQuery event as well as on click of the element
   * @param element The HTMLElement on which to create a new tab. Normally a div
   * @param options
   * @param bindings
   */
  constructor(public element: HTMLElement, public options?: ITabOptions, bindings?: IComponentBindings) {
    super(element, Tab.ID, bindings);

    this.options = ComponentOptions.initComponentOptions(element, Tab, options);

    this.bind.onRootElement(QueryEvents.buildingQuery, (args: IBuildingQueryEventArgs) => this.handleBuildingQuery(args));
    this.bind.onQueryState(ModelEvents.CHANGE_ONE, QueryStateAttributes.T, (args: IAttributeChangedEventArg) => this.handleQueryStateChanged(args));
    this.bind.on(element, 'click', (e: Event) => this.handleClick());
    this.render();

    if (Tab.isFirstTab) {
      Tab.isFirstTab = false;
      ResponsiveTabs.init(this.root);
    }
  }

  /**
   * Select the current tab.<br/>
   * Trigger a query and log an analytics event.
   */
  public select() {
    if (!this.disabled) {
      this.queryStateModel.setMultiple({
        t: this.options.id,
        sort: this.options.sort || QueryStateModel.defaultAttributes.sort
      });
      this.usageAnalytics.logSearchEvent<IAnalyticsInterfaceChange>(AnalyticsActionCauseList.interfaceChange, { interfaceChangeTo: this.options.id });
      this.queryController.executeQuery();
    }
  }

  /**
   * Check if the given HTMLElement is included or not in this tab
   * @param element The element to verify
   * @returns {boolean}
   */
  public isElementIncludedInTab(element: HTMLElement): boolean {
    Assert.exists(element);

    var includedTabs = this.splitListOfTabs(element.getAttribute('data-tab'));
    var excludedTabs = this.splitListOfTabs(element.getAttribute('data-tab-not'));
    Assert.check(!(includedTabs.length != 0 && excludedTabs.length != 0), 'You cannot both explicity include and exclude an element from tabs');

    return (includedTabs.length != 0 && _.indexOf(includedTabs, this.options.id) != -1) ||
      (excludedTabs.length != 0 && _.indexOf(excludedTabs, this.options.id) == -1) ||
      (includedTabs.length == 0 && excludedTabs.length == 0);
  }

  private handleClick() {
    this.select();
  }

  private render() {
    var icon = this.options.icon;
    if (Utils.isNonEmptyString(icon)) {
      var icnSpan = document.createElement('span');
      $$(icnSpan).addClass(['coveo-icon', icon]);
      this.element.insertBefore(icnSpan, this.element.firstChild);
    }

    var caption = this.options.caption;
    if (Utils.isNonEmptyString(caption)) {
      var captionP = document.createElement('p');
      $$(captionP).text(caption);
      this.element.appendChild(captionP);
    }
  }

  protected handleBuildingQuery(data: IBuildingQueryEventArgs) {
    Assert.exists(data);
    this.isFirstQuery = false;
    if (!this.disabled && this.isSelected()) {
      data.queryBuilder.tab = this.options.id;

      if (Utils.isNonEmptyString(this.options.expression)) {
        if (this.options.constant) {
          data.queryBuilder.constantExpression.add(this.options.expression);
        } else {
          data.queryBuilder.advancedExpression.add(this.options.expression);
        }
      }

      if (this.options.enableDuplicateFiltering) {
        data.queryBuilder.enableDuplicateFiltering = true;
      }

      if (this.options.pipeline != null) {
        data.queryBuilder.pipeline = this.options.pipeline;
      }

      if (this.options.maximumAge != null) {
        data.queryBuilder.maximumAge = this.options.maximumAge;
      }
    }
  }

  private handleQueryStateChanged(data: IAttributeChangedEventArg) {
    Assert.exists(data);
    if (!this.disabled && this.isSelected()) {
      $$(this.element).addClass('coveo-selected')
      this.queryController.setEndpoint(this.options.endpoint);
      this.showAndHideAppropriateElements();
    } else {
      $$(this.element).removeClass('coveo-selected');
    }
  }

  protected isSelected(): boolean {
    var activeTab = this.queryStateModel.get(QueryStateModel.attributesEnum.t);
    return activeTab == this.options.id;
  }

  private showAndHideAppropriateElements() {
    var showElements = [];
    var hideElements = [];

    _.each($$(this.root).findAll('[data-tab],[data-tab-not]'), (element) => {
      if (this.isElementIncludedInTab(element)) {
        this.toggleAllComponentsUnder(element, true);
        showElements.push(element);
      } else {
        this.toggleAllComponentsUnder(element, false);
        hideElements.push(element);
      }
    });

    $$(this.root).one(QueryEvents.querySuccess, () => {
      _.each(showElements, (elem) => $$(elem).removeClass('coveo-tab-disabled'));
      _.each(hideElements, (elem) => $$(elem).addClass('coveo-tab-disabled'));
    })
  }

  private splitListOfTabs(value: string): string[] {
    if (Utils.exists(value)) {
      return _.map(value.split(','), (tab) => Utils.trim(tab));
    } else {
      return [];
    }
  }

  private toggleAllComponentsUnder(element: HTMLElement, enable: boolean) {
    Assert.exists(element);

    var togglePossibleComponent = (possibleComponent: HTMLElement) => {
      var possibleCmp = Component.get(possibleComponent, undefined, true);
      if (possibleCmp) {
        if (enable) {
          possibleCmp.enable();
        } else {
          possibleCmp.disable();
        }
      }
    }

    togglePossibleComponent(element);
    _.each($$(element).findAll('*'), (el) => {
      togglePossibleComponent(el);
    })
  }

  public enable() {
    super.enable();
    this.element.style.display = '';
  }

  public disable() {
    super.disable();
    this.element.style.display = 'none';
  }
}

Initialization.registerAutoCreateComponent(Tab);
<|MERGE_RESOLUTION|>--- conflicted
+++ resolved
@@ -1,287 +1,283 @@
-<<<<<<< HEAD
-import {ResponsiveTabs} from './ResponsiveTabs.ts';
-import {SearchEndpoint} from '../../rest/SearchEndpoint';
-=======
->>>>>>> 672928d2
-import {Component} from '../Base/Component';
-import {ComponentOptions} from '../Base/ComponentOptions';
-import {IComponentBindings} from '../Base/ComponentBindings';
-import {ModelEvents, IAttributeChangedEventArg} from '../../models/Model';
-import {QueryEvents, IBuildingQueryEventArgs} from '../../events/QueryEvents';
-import {QueryStateModel, QueryStateAttributes} from '../../models/QueryStateModel';
-import {AnalyticsActionCauseList, IAnalyticsInterfaceChange} from '../Analytics/AnalyticsActionListMeta';
-import {SearchEndpoint} from '../../rest/SearchEndpoint';
-import {Initialization} from '../Base/Initialization';
-import {Utils} from '../../utils/Utils';
-import {Assert} from '../../misc/Assert';
-import {DeviceUtils} from '../../utils/DeviceUtils';
-import {$$} from '../../utils/Dom';
-
-export interface ITabOptions {
-  expression?: string;
-  constant?: boolean;
-  id?: string;
-  icon?: string;
-  caption?: string;
-  sort?: string;
-  endpoint?: SearchEndpoint;
-  enableDuplicateFiltering?: boolean;
-  pipeline?: string;
-  maximumAge?: number;
-}
-
-/**
- * This component is a bar allowing users to select a search interface.<br/>
- * The component attaches itself to an div element and is in charge of adding an advanced expression to the query and thus, modify the outgoing query in order to refine the results in relation to the selected tab.<br/>
- * It also allows to hide and show different parts of the UI. In order to do so, each component of the UI can specify whether or not it wishes to be included or excluded from a specific tab.<br/>
- * Eg : <br/>
- * * &lt;div data-tab="foobar"&gt; -> Include this element only in the tab with the id 'foobar'.<br/>
- * * &lt;div data-tab-not="foobar"&gt; -> DO NOT include this element in the tab id 'foobar'.<br/>
- * * &lt;div data-tab="foobar,somethingelse"&gt; -> Include this element only in the tab with the id 'foobar' or 'somethingelse'.
- */
-export class Tab extends Component {
-  static ID = 'Tab';
-  static isFirstTab = true;
-
-  /**
-   * The options for a Tab
-   * @componentOptions
-   */
-  static options: ITabOptions = {
-    /**
-     * The unique ID for a tab.<br/>
-     * This is mandatory and required for the tab to function properly
-     */
-    id: ComponentOptions.buildStringOption({ required: true }),
-    /**
-     * The caption for the tab.<br/>
-     * This is mandatory and required for the tab to function properly
-     */
-    caption: ComponentOptions.buildLocalizedStringOption({ required: true }),
-    /**
-     * Specify an icon for the tab.<br/>
-     * This options is mostly kept for legacy reason. Do not use one if not needed.
-     */
-    icon: ComponentOptions.buildIconOption(),
-    /**
-     * Specifies an advanced expression / filter that this tab adds to any outgoing query.<br/>
-     * eg : @objecttype==Message.<br/>
-     * This is optional, normally a "All Content" tab would not set any filter on the query.
-     */
-    expression: ComponentOptions.buildStringOption(),
-    /**
-     * Specifies the endpoint that a tab should point to when performing query inside that tab.<br/>
-     * This is optional, by default the tab will use the "default" endpoint
-     */
-    endpoint: ComponentOptions.buildCustomOption((endpoint) => endpoint != null ? SearchEndpoint.endpoints[endpoint] : null),
-    /**
-     * Specifies the default sort when this tab is selected. A {@link Sort} Component configured with the same specified parameter needs to be in the interface in order for this this option to function properly.<br/>
-     * eg : relevancy / date descending<br/>
-     * Optional, by default the normal {@link Sort} component behavior will operate
-     */
-    sort: ComponentOptions.buildStringOption(),
-    /**
-     * Specifies whether the filter expression should be included in the constant part of the query.<br/>
-     * The constant part of the query is specially optimized by the index to execute faster, but you must be careful not to include dynamic query expressions otherwise the cache would lose its efficiency.<br/>
-     * By default, this option is set to true.
-     */
-    constant: ComponentOptions.buildBooleanOption({ defaultValue: true }),
-    /**
-     * Specifies whether to filter duplicates on the search results.<br/>
-     * The default value is false.
-     */
-    enableDuplicateFiltering: ComponentOptions.buildBooleanOption({ defaultValue: false }),
-    /**
-     * Specifies the name of the query pipeline to use for the queries, in the Coveo platform ( Query Pipeline in the cloud admin).<br/>
-     * If not specified, the default value is null, in which case pipeline selection conditions defined in a Coveo Cloud organization apply.
-     */
-    pipeline: ComponentOptions.buildStringOption(),
-    /**
-     * Specifies the maximum age in milliseconds that cached query results can have in order to be used (instead of performing a new query on the index).<br/>
-     * The cache is located in the Coveo Search API (which resides between the index and search interface).<br/>
-     * If cached results are available but are older than the specified age, a new query will be performed on the index.<br/>
-     * By default, this is left undefined and the Coveo Search API will decide the cache duration.
-     */
-    maximumAge: ComponentOptions.buildNumberOption()
-  };
-
-  private isFirstQuery = true;
-
-  /**
-   * Create a new Tab. Bind on buildingQuery event as well as on click of the element
-   * @param element The HTMLElement on which to create a new tab. Normally a div
-   * @param options
-   * @param bindings
-   */
-  constructor(public element: HTMLElement, public options?: ITabOptions, bindings?: IComponentBindings) {
-    super(element, Tab.ID, bindings);
-
-    this.options = ComponentOptions.initComponentOptions(element, Tab, options);
-
-    this.bind.onRootElement(QueryEvents.buildingQuery, (args: IBuildingQueryEventArgs) => this.handleBuildingQuery(args));
-    this.bind.onQueryState(ModelEvents.CHANGE_ONE, QueryStateAttributes.T, (args: IAttributeChangedEventArg) => this.handleQueryStateChanged(args));
-    this.bind.on(element, 'click', (e: Event) => this.handleClick());
-    this.render();
-
-    if (Tab.isFirstTab) {
-      Tab.isFirstTab = false;
-      ResponsiveTabs.init(this.root);
-    }
-  }
-
-  /**
-   * Select the current tab.<br/>
-   * Trigger a query and log an analytics event.
-   */
-  public select() {
-    if (!this.disabled) {
-      this.queryStateModel.setMultiple({
-        t: this.options.id,
-        sort: this.options.sort || QueryStateModel.defaultAttributes.sort
-      });
-      this.usageAnalytics.logSearchEvent<IAnalyticsInterfaceChange>(AnalyticsActionCauseList.interfaceChange, { interfaceChangeTo: this.options.id });
-      this.queryController.executeQuery();
-    }
-  }
-
-  /**
-   * Check if the given HTMLElement is included or not in this tab
-   * @param element The element to verify
-   * @returns {boolean}
-   */
-  public isElementIncludedInTab(element: HTMLElement): boolean {
-    Assert.exists(element);
-
-    var includedTabs = this.splitListOfTabs(element.getAttribute('data-tab'));
-    var excludedTabs = this.splitListOfTabs(element.getAttribute('data-tab-not'));
-    Assert.check(!(includedTabs.length != 0 && excludedTabs.length != 0), 'You cannot both explicity include and exclude an element from tabs');
-
-    return (includedTabs.length != 0 && _.indexOf(includedTabs, this.options.id) != -1) ||
-      (excludedTabs.length != 0 && _.indexOf(excludedTabs, this.options.id) == -1) ||
-      (includedTabs.length == 0 && excludedTabs.length == 0);
-  }
-
-  private handleClick() {
-    this.select();
-  }
-
-  private render() {
-    var icon = this.options.icon;
-    if (Utils.isNonEmptyString(icon)) {
-      var icnSpan = document.createElement('span');
-      $$(icnSpan).addClass(['coveo-icon', icon]);
-      this.element.insertBefore(icnSpan, this.element.firstChild);
-    }
-
-    var caption = this.options.caption;
-    if (Utils.isNonEmptyString(caption)) {
-      var captionP = document.createElement('p');
-      $$(captionP).text(caption);
-      this.element.appendChild(captionP);
-    }
-  }
-
-  protected handleBuildingQuery(data: IBuildingQueryEventArgs) {
-    Assert.exists(data);
-    this.isFirstQuery = false;
-    if (!this.disabled && this.isSelected()) {
-      data.queryBuilder.tab = this.options.id;
-
-      if (Utils.isNonEmptyString(this.options.expression)) {
-        if (this.options.constant) {
-          data.queryBuilder.constantExpression.add(this.options.expression);
-        } else {
-          data.queryBuilder.advancedExpression.add(this.options.expression);
-        }
-      }
-
-      if (this.options.enableDuplicateFiltering) {
-        data.queryBuilder.enableDuplicateFiltering = true;
-      }
-
-      if (this.options.pipeline != null) {
-        data.queryBuilder.pipeline = this.options.pipeline;
-      }
-
-      if (this.options.maximumAge != null) {
-        data.queryBuilder.maximumAge = this.options.maximumAge;
-      }
-    }
-  }
-
-  private handleQueryStateChanged(data: IAttributeChangedEventArg) {
-    Assert.exists(data);
-    if (!this.disabled && this.isSelected()) {
-      $$(this.element).addClass('coveo-selected')
-      this.queryController.setEndpoint(this.options.endpoint);
-      this.showAndHideAppropriateElements();
-    } else {
-      $$(this.element).removeClass('coveo-selected');
-    }
-  }
-
-  protected isSelected(): boolean {
-    var activeTab = this.queryStateModel.get(QueryStateModel.attributesEnum.t);
-    return activeTab == this.options.id;
-  }
-
-  private showAndHideAppropriateElements() {
-    var showElements = [];
-    var hideElements = [];
-
-    _.each($$(this.root).findAll('[data-tab],[data-tab-not]'), (element) => {
-      if (this.isElementIncludedInTab(element)) {
-        this.toggleAllComponentsUnder(element, true);
-        showElements.push(element);
-      } else {
-        this.toggleAllComponentsUnder(element, false);
-        hideElements.push(element);
-      }
-    });
-
-    $$(this.root).one(QueryEvents.querySuccess, () => {
-      _.each(showElements, (elem) => $$(elem).removeClass('coveo-tab-disabled'));
-      _.each(hideElements, (elem) => $$(elem).addClass('coveo-tab-disabled'));
-    })
-  }
-
-  private splitListOfTabs(value: string): string[] {
-    if (Utils.exists(value)) {
-      return _.map(value.split(','), (tab) => Utils.trim(tab));
-    } else {
-      return [];
-    }
-  }
-
-  private toggleAllComponentsUnder(element: HTMLElement, enable: boolean) {
-    Assert.exists(element);
-
-    var togglePossibleComponent = (possibleComponent: HTMLElement) => {
-      var possibleCmp = Component.get(possibleComponent, undefined, true);
-      if (possibleCmp) {
-        if (enable) {
-          possibleCmp.enable();
-        } else {
-          possibleCmp.disable();
-        }
-      }
-    }
-
-    togglePossibleComponent(element);
-    _.each($$(element).findAll('*'), (el) => {
-      togglePossibleComponent(el);
-    })
-  }
-
-  public enable() {
-    super.enable();
-    this.element.style.display = '';
-  }
-
-  public disable() {
-    super.disable();
-    this.element.style.display = 'none';
-  }
-}
-
-Initialization.registerAutoCreateComponent(Tab);
+import {ResponsiveTabs} from './ResponsiveTabs.ts';
+import {Component} from '../Base/Component';
+import {ComponentOptions} from '../Base/ComponentOptions';
+import {IComponentBindings} from '../Base/ComponentBindings';
+import {ModelEvents, IAttributeChangedEventArg} from '../../models/Model';
+import {QueryEvents, IBuildingQueryEventArgs} from '../../events/QueryEvents';
+import {QueryStateModel, QueryStateAttributes} from '../../models/QueryStateModel';
+import {AnalyticsActionCauseList, IAnalyticsInterfaceChange} from '../Analytics/AnalyticsActionListMeta';
+import {SearchEndpoint} from '../../rest/SearchEndpoint';
+import {Initialization} from '../Base/Initialization';
+import {Utils} from '../../utils/Utils';
+import {Assert} from '../../misc/Assert';
+import {DeviceUtils} from '../../utils/DeviceUtils';
+import {$$} from '../../utils/Dom';
+
+export interface ITabOptions {
+  expression?: string;
+  constant?: boolean;
+  id?: string;
+  icon?: string;
+  caption?: string;
+  sort?: string;
+  endpoint?: SearchEndpoint;
+  enableDuplicateFiltering?: boolean;
+  pipeline?: string;
+  maximumAge?: number;
+}
+
+/**
+ * This component is a bar allowing users to select a search interface.<br/>
+ * The component attaches itself to an div element and is in charge of adding an advanced expression to the query and thus, modify the outgoing query in order to refine the results in relation to the selected tab.<br/>
+ * It also allows to hide and show different parts of the UI. In order to do so, each component of the UI can specify whether or not it wishes to be included or excluded from a specific tab.<br/>
+ * Eg : <br/>
+ * * &lt;div data-tab="foobar"&gt; -> Include this element only in the tab with the id 'foobar'.<br/>
+ * * &lt;div data-tab-not="foobar"&gt; -> DO NOT include this element in the tab id 'foobar'.<br/>
+ * * &lt;div data-tab="foobar,somethingelse"&gt; -> Include this element only in the tab with the id 'foobar' or 'somethingelse'.
+ */
+export class Tab extends Component {
+  static ID = 'Tab';
+  static isFirstTab = true;
+
+  /**
+   * The options for a Tab
+   * @componentOptions
+   */
+  static options: ITabOptions = {
+    /**
+     * The unique ID for a tab.<br/>
+     * This is mandatory and required for the tab to function properly
+     */
+    id: ComponentOptions.buildStringOption({ required: true }),
+    /**
+     * The caption for the tab.<br/>
+     * This is mandatory and required for the tab to function properly
+     */
+    caption: ComponentOptions.buildLocalizedStringOption({ required: true }),
+    /**
+     * Specify an icon for the tab.<br/>
+     * This options is mostly kept for legacy reason. Do not use one if not needed.
+     */
+    icon: ComponentOptions.buildIconOption(),
+    /**
+     * Specifies an advanced expression / filter that this tab adds to any outgoing query.<br/>
+     * eg : @objecttype==Message.<br/>
+     * This is optional, normally a "All Content" tab would not set any filter on the query.
+     */
+    expression: ComponentOptions.buildStringOption(),
+    /**
+     * Specifies the endpoint that a tab should point to when performing query inside that tab.<br/>
+     * This is optional, by default the tab will use the "default" endpoint
+     */
+    endpoint: ComponentOptions.buildCustomOption((endpoint) => endpoint != null ? SearchEndpoint.endpoints[endpoint] : null),
+    /**
+     * Specifies the default sort when this tab is selected. A {@link Sort} Component configured with the same specified parameter needs to be in the interface in order for this this option to function properly.<br/>
+     * eg : relevancy / date descending<br/>
+     * Optional, by default the normal {@link Sort} component behavior will operate
+     */
+    sort: ComponentOptions.buildStringOption(),
+    /**
+     * Specifies whether the filter expression should be included in the constant part of the query.<br/>
+     * The constant part of the query is specially optimized by the index to execute faster, but you must be careful not to include dynamic query expressions otherwise the cache would lose its efficiency.<br/>
+     * By default, this option is set to true.
+     */
+    constant: ComponentOptions.buildBooleanOption({ defaultValue: true }),
+    /**
+     * Specifies whether to filter duplicates on the search results.<br/>
+     * The default value is false.
+     */
+    enableDuplicateFiltering: ComponentOptions.buildBooleanOption({ defaultValue: false }),
+    /**
+     * Specifies the name of the query pipeline to use for the queries, in the Coveo platform ( Query Pipeline in the cloud admin).<br/>
+     * If not specified, the default value is null, in which case pipeline selection conditions defined in a Coveo Cloud organization apply.
+     */
+    pipeline: ComponentOptions.buildStringOption(),
+    /**
+     * Specifies the maximum age in milliseconds that cached query results can have in order to be used (instead of performing a new query on the index).<br/>
+     * The cache is located in the Coveo Search API (which resides between the index and search interface).<br/>
+     * If cached results are available but are older than the specified age, a new query will be performed on the index.<br/>
+     * By default, this is left undefined and the Coveo Search API will decide the cache duration.
+     */
+    maximumAge: ComponentOptions.buildNumberOption()
+  };
+
+  private isFirstQuery = true;
+
+  /**
+   * Create a new Tab. Bind on buildingQuery event as well as on click of the element
+   * @param element The HTMLElement on which to create a new tab. Normally a div
+   * @param options
+   * @param bindings
+   */
+  constructor(public element: HTMLElement, public options?: ITabOptions, bindings?: IComponentBindings) {
+    super(element, Tab.ID, bindings);
+
+    this.options = ComponentOptions.initComponentOptions(element, Tab, options);
+
+    this.bind.onRootElement(QueryEvents.buildingQuery, (args: IBuildingQueryEventArgs) => this.handleBuildingQuery(args));
+    this.bind.onQueryState(ModelEvents.CHANGE_ONE, QueryStateAttributes.T, (args: IAttributeChangedEventArg) => this.handleQueryStateChanged(args));
+    this.bind.on(element, 'click', (e: Event) => this.handleClick());
+    this.render();
+
+    if (Tab.isFirstTab) {
+      Tab.isFirstTab = false;
+      ResponsiveTabs.init(this.root);
+    }
+  }
+
+  /**
+   * Select the current tab.<br/>
+   * Trigger a query and log an analytics event.
+   */
+  public select() {
+    if (!this.disabled) {
+      this.queryStateModel.setMultiple({
+        t: this.options.id,
+        sort: this.options.sort || QueryStateModel.defaultAttributes.sort
+      });
+      this.usageAnalytics.logSearchEvent<IAnalyticsInterfaceChange>(AnalyticsActionCauseList.interfaceChange, { interfaceChangeTo: this.options.id });
+      this.queryController.executeQuery();
+    }
+  }
+
+  /**
+   * Check if the given HTMLElement is included or not in this tab
+   * @param element The element to verify
+   * @returns {boolean}
+   */
+  public isElementIncludedInTab(element: HTMLElement): boolean {
+    Assert.exists(element);
+
+    var includedTabs = this.splitListOfTabs(element.getAttribute('data-tab'));
+    var excludedTabs = this.splitListOfTabs(element.getAttribute('data-tab-not'));
+    Assert.check(!(includedTabs.length != 0 && excludedTabs.length != 0), 'You cannot both explicity include and exclude an element from tabs');
+
+    return (includedTabs.length != 0 && _.indexOf(includedTabs, this.options.id) != -1) ||
+      (excludedTabs.length != 0 && _.indexOf(excludedTabs, this.options.id) == -1) ||
+      (includedTabs.length == 0 && excludedTabs.length == 0);
+  }
+
+  private handleClick() {
+    this.select();
+  }
+
+  private render() {
+    var icon = this.options.icon;
+    if (Utils.isNonEmptyString(icon)) {
+      var icnSpan = document.createElement('span');
+      $$(icnSpan).addClass(['coveo-icon', icon]);
+      this.element.insertBefore(icnSpan, this.element.firstChild);
+    }
+
+    var caption = this.options.caption;
+    if (Utils.isNonEmptyString(caption)) {
+      var captionP = document.createElement('p');
+      $$(captionP).text(caption);
+      this.element.appendChild(captionP);
+    }
+  }
+
+  protected handleBuildingQuery(data: IBuildingQueryEventArgs) {
+    Assert.exists(data);
+    this.isFirstQuery = false;
+    if (!this.disabled && this.isSelected()) {
+      data.queryBuilder.tab = this.options.id;
+
+      if (Utils.isNonEmptyString(this.options.expression)) {
+        if (this.options.constant) {
+          data.queryBuilder.constantExpression.add(this.options.expression);
+        } else {
+          data.queryBuilder.advancedExpression.add(this.options.expression);
+        }
+      }
+
+      if (this.options.enableDuplicateFiltering) {
+        data.queryBuilder.enableDuplicateFiltering = true;
+      }
+
+      if (this.options.pipeline != null) {
+        data.queryBuilder.pipeline = this.options.pipeline;
+      }
+
+      if (this.options.maximumAge != null) {
+        data.queryBuilder.maximumAge = this.options.maximumAge;
+      }
+    }
+  }
+
+  private handleQueryStateChanged(data: IAttributeChangedEventArg) {
+    Assert.exists(data);
+    if (!this.disabled && this.isSelected()) {
+      $$(this.element).addClass('coveo-selected')
+      this.queryController.setEndpoint(this.options.endpoint);
+      this.showAndHideAppropriateElements();
+    } else {
+      $$(this.element).removeClass('coveo-selected');
+    }
+  }
+
+  protected isSelected(): boolean {
+    var activeTab = this.queryStateModel.get(QueryStateModel.attributesEnum.t);
+    return activeTab == this.options.id;
+  }
+
+  private showAndHideAppropriateElements() {
+    var showElements = [];
+    var hideElements = [];
+
+    _.each($$(this.root).findAll('[data-tab],[data-tab-not]'), (element) => {
+      if (this.isElementIncludedInTab(element)) {
+        this.toggleAllComponentsUnder(element, true);
+        showElements.push(element);
+      } else {
+        this.toggleAllComponentsUnder(element, false);
+        hideElements.push(element);
+      }
+    });
+
+    $$(this.root).one(QueryEvents.querySuccess, () => {
+      _.each(showElements, (elem) => $$(elem).removeClass('coveo-tab-disabled'));
+      _.each(hideElements, (elem) => $$(elem).addClass('coveo-tab-disabled'));
+    })
+  }
+
+  private splitListOfTabs(value: string): string[] {
+    if (Utils.exists(value)) {
+      return _.map(value.split(','), (tab) => Utils.trim(tab));
+    } else {
+      return [];
+    }
+  }
+
+  private toggleAllComponentsUnder(element: HTMLElement, enable: boolean) {
+    Assert.exists(element);
+
+    var togglePossibleComponent = (possibleComponent: HTMLElement) => {
+      var possibleCmp = Component.get(possibleComponent, undefined, true);
+      if (possibleCmp) {
+        if (enable) {
+          possibleCmp.enable();
+        } else {
+          possibleCmp.disable();
+        }
+      }
+    }
+
+    togglePossibleComponent(element);
+    _.each($$(element).findAll('*'), (el) => {
+      togglePossibleComponent(el);
+    })
+  }
+
+  public enable() {
+    super.enable();
+    this.element.style.display = '';
+  }
+
+  public disable() {
+    super.disable();
+    this.element.style.display = 'none';
+  }
+}
+
+Initialization.registerAutoCreateComponent(Tab);