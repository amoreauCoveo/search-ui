--- conflicted
+++ resolved
@@ -1,4 +1,3 @@
-<<<<<<< HEAD
 import {Template} from '../Templates/Template'
 import {Component} from '../Base/Component'
 import {IComponentBindings} from '../Base/ComponentBindings'
@@ -116,124 +115,4 @@
   }
 }
 
-Initialization.registerAutoCreateComponent(ResultAttachments);
-=======
-import {Template} from '../Templates/Template'
-import {Component} from '../Base/Component'
-import {IComponentBindings} from '../Base/ComponentBindings'
-import {ComponentOptions} from '../Base/ComponentOptions'
-import {DefaultResultAttachmentTemplate} from './DefaultResultAttachmentTemplate'
-import {IQueryResult} from '../../rest/QueryResult'
-import {Utils} from '../../utils/Utils'
-import {QueryUtils} from '../../utils/QueryUtils'
-import {Initialization, IInitializationParameters} from '../Base/Initialization';
-import {Assert} from '../../misc/Assert'
-import {$$} from '../../utils/Dom'
-
-export interface IResultAttachmentsOptions {
-  resultTemplate?: Template;
-  subResultTemplate?: Template;
-  maximumAttachmentLevel?: number;
-}
-
-/**
- * This component is used to render attachments in a result set, for example when displaying emails.<br/>
- * It is intended to be used inside a result template when there is an active {@link Folding} component
- * inside the page.
- */
-export class ResultAttachments extends Component {
-  static ID = 'ResultAttachments';
-
-  /**
-   * The options for the component
-   * @componentOptions
-   */
-  static options: IResultAttachmentsOptions = {
-    /**
-     * Specifies the template to use to render each of the attachments for a top result.<br/>
-     * By default, it will use the template specified in a child element with a `<script>` tag.<br/>
-     * This can be specified directly as an attribute to the element, for example :
-     * ```html
-     * <div class="CoveoResultFolding" data-result-template-id="Foo"></div>
-     * ```
-     * which will use a previously registered template ID (see {@link TemplateCache})
-     */
-    resultTemplate: ComponentOptions.buildTemplateOption({ defaultFunction: (e) => new DefaultResultAttachmentTemplate() }),
-    /**
-     * Specifies the template to use to render sub-attachments, which are attachments within other attachments,
-     * for example multiple files embedded in a .zip attachment.<br/>
-     * Sub-attachments can also contain other sub-attachments.<br/>
-     * The template can be specified the same way as {@link ResultAttachments.options.resultTemplate resultTemplate}
-     */
-    subResultTemplate: ComponentOptions.buildTemplateOption({ postProcessing: (value: Template, options: IResultAttachmentsOptions) => value != null ? value : options.resultTemplate }),
-    /**
-     * Specifies the maximum nesting depth at which the component should stop rendering sub-attachments.<br/>
-     * The default value is 5.
-     */
-    maximumAttachmentLevel: ComponentOptions.buildNumberOption({ defaultValue: 5, min: 0 })
-  }
-
-  private attachments: IQueryResult[];
-
-  /**
-   * Build a new ResultAttachments component
-   * @param element
-   * @param options
-   * @param bindings
-   * @param result
-   * @param attachmentLevel
-   */
-  constructor(public element: HTMLElement, public options?: IResultAttachmentsOptions, public bindings?: IComponentBindings, result?: IQueryResult, public attachmentLevel = 0) {
-    super(element, ResultAttachments.ID, bindings);
-
-    this.options = ComponentOptions.initComponentOptions(element, ResultAttachments, options);
-
-    this.attachments = result.attachments;
-    if (Utils.isNonEmptyArray(this.attachments)) {
-      this.renderAttachments();
-    }
-  }
-
-  private renderAttachments() {
-    _.each(this.attachments, (attachment) => {
-      QueryUtils.setStateObjectOnQueryResult(this.queryStateModel.get(), attachment)
-      var container = this.attachmentLevel > 0 ? this.options.subResultTemplate.instantiateToElement(attachment) : this.options.resultTemplate.instantiateToElement(attachment);
-
-      this.autoCreateComponentsInsideResult(container, _.extend({}, attachment, { attachments: [] }));
-
-      $$(container).addClass('coveo-result-attachments-container');
-      this.element.appendChild(container);
-
-      if (this.attachmentHasSubAttachment(attachment) && this.attachmentLevel < this.options.maximumAttachmentLevel) {
-        var childAttachmentContainer = $$('div').el;
-        container.appendChild(childAttachmentContainer);
-        new ResultAttachments(childAttachmentContainer, this.options, this.bindings, attachment, this.attachmentLevel + 1);
-      }
-    })
-  }
-
-  private attachmentHasSubAttachment(attachment: IQueryResult) {
-    if (Utils.isNonEmptyArray(attachment.attachments)) {
-      return true;
-    } else if (Utils.isNonEmptyArray(attachment.childResults)) {
-      attachment.attachments = attachment.childResults;
-      return true;
-    } else {
-      return false;
-    }
-  }
-
-  private autoCreateComponentsInsideResult(element: HTMLElement, result: IQueryResult) {
-    Assert.exists(element);
-    var initOptions = this.searchInterface.options;
-    var initParameters: IInitializationParameters = {
-      options: initOptions,
-      bindings: this.getBindings(),
-      result: result
-    }
-    Initialization.automaticallyCreateComponentsInside(element, initParameters, [ResultAttachments.ID]);
-  }
-}
-
-Initialization.registerAutoCreateComponent(ResultAttachments);
->>>>>>> 23bb8abb
+Initialization.registerAutoCreateComponent(ResultAttachments);