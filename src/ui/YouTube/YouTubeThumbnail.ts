<<<<<<< HEAD
import {Component} from '../Base/Component'
import {ComponentOptions} from '../Base/ComponentOptions'
import {IResultsComponentBindings} from '../Base/ResultsComponentBindings'
import {IQueryResult} from '../../rest/QueryResult'
import {ModalBox, openModalBox} from '../../utils/ModalBox'
import {ResultLink} from '../ResultLink/ResultLink'
import {Initialization, IInitializationParameters} from '../Base/Initialization';
import {DomUtils} from '../../utils/DomUtils'
import {$$, Dom} from '../../utils/Dom'

export interface YouTubeThumbnailOptions {
=======
/// <reference path="../../../node_modules/modal-box/bin/ModalBox.d.ts" />

import {Component} from '../Base/Component';
import {ComponentOptions} from '../Base/ComponentOptions';
import {IResultsComponentBindings} from '../Base/ResultsComponentBindings';
import {IQueryResult} from '../../rest/QueryResult';
import {ResultLink} from '../ResultLink/ResultLink';
import {Initialization, IInitializationParameters} from '../Base/Initialization';
import {DomUtils} from '../../utils/DomUtils';
import {$$, Dom} from '../../utils/Dom';

export interface IYouTubeThumbnailOptions {
>>>>>>> c31d8ab3
  width: string;
  height: string;
  embed: boolean;
}

export class YouTubeThumbnail extends Component {
  static ID = 'YouTubeThumbnail';

<<<<<<< HEAD
  static options: YouTubeThumbnailOptions = {
=======
  static options: IYouTubeThumbnailOptions = {
>>>>>>> c31d8ab3
    width: ComponentOptions.buildStringOption({ defaultValue: '200px' }),
    height: ComponentOptions.buildStringOption({ defaultValue: '112px' }),
    embed: ComponentOptions.buildBooleanOption({ defaultValue: true })
  };

  static fields = [
    'ytthumbnailurl'
  ]

<<<<<<< HEAD
  private modalbox: ModalBox;

  constructor(public element: HTMLElement, public options?: YouTubeThumbnailOptions, public bindings?: IResultsComponentBindings, public result?: IQueryResult) {
=======
  private modalbox: Coveo.ModalBox.ModalBox;

  constructor(public element: HTMLElement, public options?: IYouTubeThumbnailOptions, public bindings?: IResultsComponentBindings, public result?: IQueryResult) {
>>>>>>> c31d8ab3
    super(element, YouTubeThumbnail.ID, bindings);
    this.options = ComponentOptions.initComponentOptions(element, YouTubeThumbnail, options);
    let resultLink = $$('a');
    resultLink.addClass(Component.computeCssClassName(ResultLink));

<<<<<<< HEAD
    var thumbnailDiv = $$('div');
=======
    let thumbnailDiv = $$('div');
>>>>>>> c31d8ab3
    thumbnailDiv.addClass('coveo-youtube-thumbnail-container')
    resultLink.append(thumbnailDiv.el);

    let img = $$('img')
    img.el.style.width = this.options.width;
    img.el.style.height = this.options.height;
    img.setAttribute('src', result.raw['ytthumbnailurl']);
    img.addClass('coveo-youtube-thumbnail-img');
    thumbnailDiv.append(img.el);

    let span = $$('span');
    span.addClass('coveo-youtube-thumbnail-play-button')
    thumbnailDiv.append(span.el);


    $$(this.element).append(resultLink.el);

    if (this.options.embed) {
      this.options = _.extend(this.options, {
        onClick: () => this.handleOnClick()
      })
    }

<<<<<<< HEAD
    var initOptions = this.searchInterface.options.originalOptionsObject;
    var resultComponentBindings: IResultsComponentBindings = _.extend({}, this.getBindings(), {
      resultElement: element
    })
    var initParameters: IInitializationParameters = {
=======
    let initOptions = this.searchInterface.options.originalOptionsObject;
    let resultComponentBindings: IResultsComponentBindings = _.extend({}, this.getBindings(), {
      resultElement: element
    })
    let initParameters: IInitializationParameters = {
>>>>>>> c31d8ab3
      options: _.extend({}, { initOptions: { ResultLink: options } }, initOptions),
      bindings: resultComponentBindings,
      result: result
    }
    Initialization.automaticallyCreateComponentsInside(element, initParameters);

  }

  private handleOnClick() {
    // need to put iframe inside div : iframe with position absolute and left:0, right : 0 , bottom: 0 is not standard/supported
<<<<<<< HEAD
    var iframe = $$('iframe'), div = $$('div');
=======
    let iframe = $$('iframe'), div = $$('div');
>>>>>>> c31d8ab3
    iframe.setAttribute('src', 'https://www.youtube.com/embed/' + this.extractVideoId() + '?autoplay=1');
    iframe.setAttribute('allowfullscreen', 'allowfullscreen');
    iframe.setAttribute('webkitallowfullscreen', 'webkitallowfullscreen');
    iframe.setAttribute('width', '100%');
    iframe.setAttribute('height', '100%');

    div.append(iframe.el);

<<<<<<< HEAD
    this.modalbox = openModalBox(div, {
      overlayClose: true,
      title: DomUtils.getQuickviewHeader(this.result, { showDate: true, title: this.result.title }, this.bindings),
=======
    this.modalbox = Coveo.ModalBox.open(div.el, {
      overlayClose: true,
      title: DomUtils.getQuickviewHeader(this.result, { showDate: true, title: this.result.title }, this.bindings).el.outerHTML,
>>>>>>> c31d8ab3
      className: 'coveo-quick-view coveo-youtube-player',
      validation: () => true,
      body: this.element.ownerDocument.body
    });

    $$($$(this.modalbox.wrapper).find('.coveo-quickview-close-button')).on('click', () => {
      this.modalbox.close();
    })
  }

  private extractVideoId() {
    return this.result.clickUri.split('watch?v=')[1];
  }
}
Initialization.registerAutoCreateComponent(YouTubeThumbnail);
<|MERGE_RESOLUTION|>--- conflicted
+++ resolved
@@ -1,150 +1,103 @@
-<<<<<<< HEAD
-import {Component} from '../Base/Component'
-import {ComponentOptions} from '../Base/ComponentOptions'
-import {IResultsComponentBindings} from '../Base/ResultsComponentBindings'
-import {IQueryResult} from '../../rest/QueryResult'
-import {ModalBox, openModalBox} from '../../utils/ModalBox'
-import {ResultLink} from '../ResultLink/ResultLink'
-import {Initialization, IInitializationParameters} from '../Base/Initialization';
-import {DomUtils} from '../../utils/DomUtils'
-import {$$, Dom} from '../../utils/Dom'
-
-export interface YouTubeThumbnailOptions {
-=======
-/// <reference path="../../../node_modules/modal-box/bin/ModalBox.d.ts" />
-
-import {Component} from '../Base/Component';
-import {ComponentOptions} from '../Base/ComponentOptions';
-import {IResultsComponentBindings} from '../Base/ResultsComponentBindings';
-import {IQueryResult} from '../../rest/QueryResult';
-import {ResultLink} from '../ResultLink/ResultLink';
-import {Initialization, IInitializationParameters} from '../Base/Initialization';
-import {DomUtils} from '../../utils/DomUtils';
-import {$$, Dom} from '../../utils/Dom';
-
-export interface IYouTubeThumbnailOptions {
->>>>>>> c31d8ab3
-  width: string;
-  height: string;
-  embed: boolean;
-}
-
-export class YouTubeThumbnail extends Component {
-  static ID = 'YouTubeThumbnail';
-
-<<<<<<< HEAD
-  static options: YouTubeThumbnailOptions = {
-=======
-  static options: IYouTubeThumbnailOptions = {
->>>>>>> c31d8ab3
-    width: ComponentOptions.buildStringOption({ defaultValue: '200px' }),
-    height: ComponentOptions.buildStringOption({ defaultValue: '112px' }),
-    embed: ComponentOptions.buildBooleanOption({ defaultValue: true })
-  };
-
-  static fields = [
-    'ytthumbnailurl'
-  ]
-
-<<<<<<< HEAD
-  private modalbox: ModalBox;
-
-  constructor(public element: HTMLElement, public options?: YouTubeThumbnailOptions, public bindings?: IResultsComponentBindings, public result?: IQueryResult) {
-=======
-  private modalbox: Coveo.ModalBox.ModalBox;
-
-  constructor(public element: HTMLElement, public options?: IYouTubeThumbnailOptions, public bindings?: IResultsComponentBindings, public result?: IQueryResult) {
->>>>>>> c31d8ab3
-    super(element, YouTubeThumbnail.ID, bindings);
-    this.options = ComponentOptions.initComponentOptions(element, YouTubeThumbnail, options);
-    let resultLink = $$('a');
-    resultLink.addClass(Component.computeCssClassName(ResultLink));
-
-<<<<<<< HEAD
-    var thumbnailDiv = $$('div');
-=======
-    let thumbnailDiv = $$('div');
->>>>>>> c31d8ab3
-    thumbnailDiv.addClass('coveo-youtube-thumbnail-container')
-    resultLink.append(thumbnailDiv.el);
-
-    let img = $$('img')
-    img.el.style.width = this.options.width;
-    img.el.style.height = this.options.height;
-    img.setAttribute('src', result.raw['ytthumbnailurl']);
-    img.addClass('coveo-youtube-thumbnail-img');
-    thumbnailDiv.append(img.el);
-
-    let span = $$('span');
-    span.addClass('coveo-youtube-thumbnail-play-button')
-    thumbnailDiv.append(span.el);
-
-
-    $$(this.element).append(resultLink.el);
-
-    if (this.options.embed) {
-      this.options = _.extend(this.options, {
-        onClick: () => this.handleOnClick()
-      })
-    }
-
-<<<<<<< HEAD
-    var initOptions = this.searchInterface.options.originalOptionsObject;
-    var resultComponentBindings: IResultsComponentBindings = _.extend({}, this.getBindings(), {
-      resultElement: element
-    })
-    var initParameters: IInitializationParameters = {
-=======
-    let initOptions = this.searchInterface.options.originalOptionsObject;
-    let resultComponentBindings: IResultsComponentBindings = _.extend({}, this.getBindings(), {
-      resultElement: element
-    })
-    let initParameters: IInitializationParameters = {
->>>>>>> c31d8ab3
-      options: _.extend({}, { initOptions: { ResultLink: options } }, initOptions),
-      bindings: resultComponentBindings,
-      result: result
-    }
-    Initialization.automaticallyCreateComponentsInside(element, initParameters);
-
-  }
-
-  private handleOnClick() {
-    // need to put iframe inside div : iframe with position absolute and left:0, right : 0 , bottom: 0 is not standard/supported
-<<<<<<< HEAD
-    var iframe = $$('iframe'), div = $$('div');
-=======
-    let iframe = $$('iframe'), div = $$('div');
->>>>>>> c31d8ab3
-    iframe.setAttribute('src', 'https://www.youtube.com/embed/' + this.extractVideoId() + '?autoplay=1');
-    iframe.setAttribute('allowfullscreen', 'allowfullscreen');
-    iframe.setAttribute('webkitallowfullscreen', 'webkitallowfullscreen');
-    iframe.setAttribute('width', '100%');
-    iframe.setAttribute('height', '100%');
-
-    div.append(iframe.el);
-
-<<<<<<< HEAD
-    this.modalbox = openModalBox(div, {
-      overlayClose: true,
-      title: DomUtils.getQuickviewHeader(this.result, { showDate: true, title: this.result.title }, this.bindings),
-=======
-    this.modalbox = Coveo.ModalBox.open(div.el, {
-      overlayClose: true,
-      title: DomUtils.getQuickviewHeader(this.result, { showDate: true, title: this.result.title }, this.bindings).el.outerHTML,
->>>>>>> c31d8ab3
-      className: 'coveo-quick-view coveo-youtube-player',
-      validation: () => true,
-      body: this.element.ownerDocument.body
-    });
-
-    $$($$(this.modalbox.wrapper).find('.coveo-quickview-close-button')).on('click', () => {
-      this.modalbox.close();
-    })
-  }
-
-  private extractVideoId() {
-    return this.result.clickUri.split('watch?v=')[1];
-  }
-}
-Initialization.registerAutoCreateComponent(YouTubeThumbnail);
+/// <reference path="../../../node_modules/modal-box/bin/ModalBox.d.ts" />
+
+import {Component} from '../Base/Component';
+import {ComponentOptions} from '../Base/ComponentOptions';
+import {IResultsComponentBindings} from '../Base/ResultsComponentBindings';
+import {IQueryResult} from '../../rest/QueryResult';
+import {ResultLink} from '../ResultLink/ResultLink';
+import {Initialization, IInitializationParameters} from '../Base/Initialization';
+import {DomUtils} from '../../utils/DomUtils';
+import {$$, Dom} from '../../utils/Dom';
+export interface IYouTubeThumbnailOptions {
+  width: string;
+  height: string;
+  embed: boolean;
+}
+
+export class YouTubeThumbnail extends Component {
+  static ID = 'YouTubeThumbnail';
+
+  static options: IYouTubeThumbnailOptions = {
+    width: ComponentOptions.buildStringOption({ defaultValue: '200px' }),
+    height: ComponentOptions.buildStringOption({ defaultValue: '112px' }),
+    embed: ComponentOptions.buildBooleanOption({ defaultValue: true })
+  };
+
+  static fields = [
+    'ytthumbnailurl'
+  ]
+
+  private modalbox: Coveo.ModalBox.ModalBox;
+
+  constructor(public element: HTMLElement, public options?: IYouTubeThumbnailOptions, public bindings?: IResultsComponentBindings, public result?: IQueryResult) {
+    super(element, YouTubeThumbnail.ID, bindings);
+    this.options = ComponentOptions.initComponentOptions(element, YouTubeThumbnail, options);
+    let resultLink = $$('a');
+    resultLink.addClass(Component.computeCssClassName(ResultLink));
+
+    let thumbnailDiv = $$('div');
+    thumbnailDiv.addClass('coveo-youtube-thumbnail-container')
+    resultLink.append(thumbnailDiv.el);
+
+    let img = $$('img')
+    img.el.style.width = this.options.width;
+    img.el.style.height = this.options.height;
+    img.setAttribute('src', result.raw['ytthumbnailurl']);
+    img.addClass('coveo-youtube-thumbnail-img');
+    thumbnailDiv.append(img.el);
+
+    let span = $$('span');
+    span.addClass('coveo-youtube-thumbnail-play-button')
+    thumbnailDiv.append(span.el);
+
+
+    $$(this.element).append(resultLink.el);
+
+    if (this.options.embed) {
+      this.options = _.extend(this.options, {
+        onClick: () => this.handleOnClick()
+      })
+    }
+
+    let initOptions = this.searchInterface.options.originalOptionsObject;
+    let resultComponentBindings: IResultsComponentBindings = _.extend({}, this.getBindings(), {
+      resultElement: element
+    })
+    let initParameters: IInitializationParameters = {
+      options: _.extend({}, { initOptions: { ResultLink: options } }, initOptions),
+      bindings: resultComponentBindings,
+      result: result
+    }
+    Initialization.automaticallyCreateComponentsInside(element, initParameters);
+
+  }
+
+  private handleOnClick() {
+    // need to put iframe inside div : iframe with position absolute and left:0, right : 0 , bottom: 0 is not standard/supported
+    let iframe = $$('iframe'), div = $$('div');
+    iframe.setAttribute('src', 'https://www.youtube.com/embed/' + this.extractVideoId() + '?autoplay=1');
+    iframe.setAttribute('allowfullscreen', 'allowfullscreen');
+    iframe.setAttribute('webkitallowfullscreen', 'webkitallowfullscreen');
+    iframe.setAttribute('width', '100%');
+    iframe.setAttribute('height', '100%');
+
+    div.append(iframe.el);
+
+    this.modalbox = Coveo.ModalBox.open(div.el, {
+      overlayClose: true,
+      title: DomUtils.getQuickviewHeader(this.result, { showDate: true, title: this.result.title }, this.bindings).el.outerHTML,
+      className: 'coveo-quick-view coveo-youtube-player',
+      validation: () => true,
+      body: this.element.ownerDocument.body
+    });
+
+    $$($$(this.modalbox.wrapper).find('.coveo-quickview-close-button')).on('click', () => {
+      this.modalbox.close();
+    })
+  }
+
+  private extractVideoId() {
+    return this.result.clickUri.split('watch?v=')[1];
+  }
+}
+Initialization.registerAutoCreateComponent(YouTubeThumbnail);