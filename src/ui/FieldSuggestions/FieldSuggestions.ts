<<<<<<< HEAD
import {SuggestionForOmniboxOptions, SuggestionForOmnibox, SuggestionForOmniboxTemplate} from '../Misc/SuggestionForOmnibox';
=======
import {ISuggestionForOmniboxOptions, SuggestionForOmnibox, ISuggestionForOmniboxTemplate} from '../Misc/SuggestionForOmnibox';
>>>>>>> 672928d2
import {Component} from '../Base/Component';
import {ComponentOptions} from '../Base/ComponentOptions';
import {IComponentBindings} from '../Base/ComponentBindings';
import {Assert} from '../../misc/Assert';
import {Utils} from '../../utils/Utils';
import {OmniboxEvents, IPopulateOmniboxEventArgs} from '../../events/OmniboxEvents';
import {IIndexFieldValue} from '../../rest/FieldValue';
import {IListFieldValuesRequest} from '../../rest/ListFieldValuesRequest';
import {QueryStateModel} from '../../models/QueryStateModel';
import {Initialization} from '../Base/Initialization';
import {IOmniboxDataRow} from '../Omnibox/OmniboxInterface';
import {AnalyticsActionCauseList, IAnalyticsNoMeta} from '../Analytics/AnalyticsActionListMeta';
import {l} from '../../strings/Strings';
import {$$} from '../../utils/Dom';

export interface IFieldSuggestionsOptions extends ISuggestionForOmniboxOptions {
  field?: string;
  queryOverride?: string;
}

/**
 * This component provides query suggestions based on a particular facet field.
 * For example, this can be used to provide auto-complete suggestions when you type in document titles.
 */
export class FieldSuggestions extends Component {
  static ID = 'FieldSuggestions';

  /**
   * @componentOptions
   */
  static options: IFieldSuggestionsOptions = {
    /**
     * Specifies the field from which suggestions are provided.<br/>
     * This is a required option
     */
    field: ComponentOptions.buildFieldOption({ required: true }),
    /**
     * Specifies a query override (any query expression) which should be applied when retrieving suggestions
     */
    queryOverride: ComponentOptions.buildStringOption({ defaultValue: '' }),
    /**
     * Specifies the position at which the suggestions should render when there are multiple suggestions providers. (eg : {@link Facet} or {@link AnalyticsSuggestions}).<br/>
     * The default value is `51`
     */
    omniboxZIndex: ComponentOptions.buildNumberOption({ defaultValue: 51, min: 0 }),
    headerTitle: ComponentOptions.buildLocalizedStringOption({ defaultValue: l('SuggestedResults') }),
    /**
     * Specifies the number of suggestions that should be rendered in the omnibox.<br/>
     * Default value is `5`
     */
    numberOfSuggestions: ComponentOptions.buildNumberOption({ defaultValue: 5, min: 1 })
  };

  private suggestionForOmnibox: SuggestionForOmnibox;
  private currentlyDisplayedSuggestions: { [suggestion: string]: { element: HTMLElement, pos: number } };

  /**
   * Create a new FieldSuggestions component
   * @param element
   * @param options
   * @param bindings
   */
  constructor(element: HTMLElement, public options: IFieldSuggestionsOptions, bindings?: IComponentBindings) {
    super(element, FieldSuggestions.ID, bindings);

    if (this.options && 'omniboxSuggestionOptions' in this.options) {
      this.options = _.extend(this.options, this.options['omniboxSuggestionOptions'])
    }

    this.options = ComponentOptions.initComponentOptions(element, FieldSuggestions, options);

    Assert.check(Utils.isCoveoField(this.options.field), this.options.field + ' is not a valid field');

    this.options.onSelect = this.options.onSelect || this.onRowSelection;

    let rowTemplate = _.template(`<div class='magic-box-suggestion coveo-omnibox-selectable coveo-top-field-suggestion-row'><%= data %></div>`);

    let suggestionStructure: ISuggestionForOmniboxTemplate;
    if (this.searchInterface.isNewDesign()) {
      suggestionStructure = {
        row: rowTemplate
      };
    } else {
      let headerTemplate = _.template(`<div class='coveo-top-field-suggestion-header'><span class='coveo-icon-top-field'></span><span class='coveo-caption'><%= headerTitle %></span></div>`);
      suggestionStructure = {
        header: { template: headerTemplate, title: this.options.headerTitle },
        row: rowTemplate
      };
    }

    this.suggestionForOmnibox = new SuggestionForOmnibox(suggestionStructure, (value: string, args: IPopulateOmniboxEventArgs) => {
      this.options.onSelect.call(this, value, args);
    });
    this.bind.onRootElement(OmniboxEvents.populateOmnibox, (args: IPopulateOmniboxEventArgs) => this.handlePopulateOmnibox(args));
  }

  /**
   * Select a currently displayed suggestion. This means that at least one suggestion must have been returned at least once.
   * The suggestion parameter can either be a number (0 based index of the suggestion to select) or a string that match the suggestion
   * @param suggestion
   */
  public selectSuggestion(suggestion: number);
  public selectSuggestion(suggestion: string);
  public selectSuggestion(suggestion: any) {
    if (this.currentlyDisplayedSuggestions) {
      if (isNaN(suggestion)) {
        if (this.currentlyDisplayedSuggestions[suggestion]) {
          $$(this.currentlyDisplayedSuggestions[suggestion].element).trigger('click');
        }
      } else {
        let currentlySuggested = <{ element: HTMLElement, pos: number }>_.findWhere(<any>this.currentlyDisplayedSuggestions, { pos: suggestion });
        if (currentlySuggested) {
          $$(currentlySuggested.element).trigger('click');
        }
      }
    }
  }

  private handlePopulateOmnibox(args: IPopulateOmniboxEventArgs) {
    Assert.exists(args);

    let valueToSearch = args.completeQueryExpression.word;
    let promise = new Promise((resolve) => {
      this.queryController.getEndpoint().listFieldValues(this.buildListFieldValueRequest(valueToSearch)).then((results: IIndexFieldValue[]) => {
        let element = this.suggestionForOmnibox.buildOmniboxElement(results, args);
        this.currentlyDisplayedSuggestions = {};
        _.map($$(element).findAll('.coveo-omnibox-selectable'), (selectable, i?) => {
          this.currentlyDisplayedSuggestions[$$(selectable).text()] = {
            element: selectable,
            pos: i
          }
        })
        resolve({
          element: element,
          zIndex: this.options.omniboxZIndex
        })
      }).catch(() => {
        resolve({
          element: undefined
        })
      });
    })
    args.rows.push({
      deferred: promise
    })
  }

  private onRowSelection(value: string, args: IPopulateOmniboxEventArgs) {
    args.clear();
    args.closeOmnibox();
    this.queryStateModel.set(QueryStateModel.attributesEnum.q, value);
    this.usageAnalytics.logSearchEvent<IAnalyticsNoMeta>(AnalyticsActionCauseList.omniboxField, {})
    this.queryController.executeQuery();
  }

  private buildListFieldValueRequest(valueToSearch: string): IListFieldValuesRequest {
    return {
      field: this.options.field,
      ignoreAccents: true,
      sortCriteria: 'occurrences',
      maximumNumberOfValues: this.options.numberOfSuggestions,
      patternType: 'Wildcards',
      pattern: '*' + valueToSearch + '*',
      queryOverride: this.options.queryOverride
    };
  }
}

Initialization.registerAutoCreateComponent(FieldSuggestions);
<|MERGE_RESOLUTION|>--- conflicted
+++ resolved
@@ -1,174 +1,170 @@
-<<<<<<< HEAD
-import {SuggestionForOmniboxOptions, SuggestionForOmnibox, SuggestionForOmniboxTemplate} from '../Misc/SuggestionForOmnibox';
-=======
-import {ISuggestionForOmniboxOptions, SuggestionForOmnibox, ISuggestionForOmniboxTemplate} from '../Misc/SuggestionForOmnibox';
->>>>>>> 672928d2
-import {Component} from '../Base/Component';
-import {ComponentOptions} from '../Base/ComponentOptions';
-import {IComponentBindings} from '../Base/ComponentBindings';
-import {Assert} from '../../misc/Assert';
-import {Utils} from '../../utils/Utils';
-import {OmniboxEvents, IPopulateOmniboxEventArgs} from '../../events/OmniboxEvents';
-import {IIndexFieldValue} from '../../rest/FieldValue';
-import {IListFieldValuesRequest} from '../../rest/ListFieldValuesRequest';
-import {QueryStateModel} from '../../models/QueryStateModel';
-import {Initialization} from '../Base/Initialization';
-import {IOmniboxDataRow} from '../Omnibox/OmniboxInterface';
-import {AnalyticsActionCauseList, IAnalyticsNoMeta} from '../Analytics/AnalyticsActionListMeta';
-import {l} from '../../strings/Strings';
-import {$$} from '../../utils/Dom';
-
-export interface IFieldSuggestionsOptions extends ISuggestionForOmniboxOptions {
-  field?: string;
-  queryOverride?: string;
-}
-
-/**
- * This component provides query suggestions based on a particular facet field.
- * For example, this can be used to provide auto-complete suggestions when you type in document titles.
- */
-export class FieldSuggestions extends Component {
-  static ID = 'FieldSuggestions';
-
-  /**
-   * @componentOptions
-   */
-  static options: IFieldSuggestionsOptions = {
-    /**
-     * Specifies the field from which suggestions are provided.<br/>
-     * This is a required option
-     */
-    field: ComponentOptions.buildFieldOption({ required: true }),
-    /**
-     * Specifies a query override (any query expression) which should be applied when retrieving suggestions
-     */
-    queryOverride: ComponentOptions.buildStringOption({ defaultValue: '' }),
-    /**
-     * Specifies the position at which the suggestions should render when there are multiple suggestions providers. (eg : {@link Facet} or {@link AnalyticsSuggestions}).<br/>
-     * The default value is `51`
-     */
-    omniboxZIndex: ComponentOptions.buildNumberOption({ defaultValue: 51, min: 0 }),
-    headerTitle: ComponentOptions.buildLocalizedStringOption({ defaultValue: l('SuggestedResults') }),
-    /**
-     * Specifies the number of suggestions that should be rendered in the omnibox.<br/>
-     * Default value is `5`
-     */
-    numberOfSuggestions: ComponentOptions.buildNumberOption({ defaultValue: 5, min: 1 })
-  };
-
-  private suggestionForOmnibox: SuggestionForOmnibox;
-  private currentlyDisplayedSuggestions: { [suggestion: string]: { element: HTMLElement, pos: number } };
-
-  /**
-   * Create a new FieldSuggestions component
-   * @param element
-   * @param options
-   * @param bindings
-   */
-  constructor(element: HTMLElement, public options: IFieldSuggestionsOptions, bindings?: IComponentBindings) {
-    super(element, FieldSuggestions.ID, bindings);
-
-    if (this.options && 'omniboxSuggestionOptions' in this.options) {
-      this.options = _.extend(this.options, this.options['omniboxSuggestionOptions'])
-    }
-
-    this.options = ComponentOptions.initComponentOptions(element, FieldSuggestions, options);
-
-    Assert.check(Utils.isCoveoField(this.options.field), this.options.field + ' is not a valid field');
-
-    this.options.onSelect = this.options.onSelect || this.onRowSelection;
-
-    let rowTemplate = _.template(`<div class='magic-box-suggestion coveo-omnibox-selectable coveo-top-field-suggestion-row'><%= data %></div>`);
-
-    let suggestionStructure: ISuggestionForOmniboxTemplate;
-    if (this.searchInterface.isNewDesign()) {
-      suggestionStructure = {
-        row: rowTemplate
-      };
-    } else {
-      let headerTemplate = _.template(`<div class='coveo-top-field-suggestion-header'><span class='coveo-icon-top-field'></span><span class='coveo-caption'><%= headerTitle %></span></div>`);
-      suggestionStructure = {
-        header: { template: headerTemplate, title: this.options.headerTitle },
-        row: rowTemplate
-      };
-    }
-
-    this.suggestionForOmnibox = new SuggestionForOmnibox(suggestionStructure, (value: string, args: IPopulateOmniboxEventArgs) => {
-      this.options.onSelect.call(this, value, args);
-    });
-    this.bind.onRootElement(OmniboxEvents.populateOmnibox, (args: IPopulateOmniboxEventArgs) => this.handlePopulateOmnibox(args));
-  }
-
-  /**
-   * Select a currently displayed suggestion. This means that at least one suggestion must have been returned at least once.
-   * The suggestion parameter can either be a number (0 based index of the suggestion to select) or a string that match the suggestion
-   * @param suggestion
-   */
-  public selectSuggestion(suggestion: number);
-  public selectSuggestion(suggestion: string);
-  public selectSuggestion(suggestion: any) {
-    if (this.currentlyDisplayedSuggestions) {
-      if (isNaN(suggestion)) {
-        if (this.currentlyDisplayedSuggestions[suggestion]) {
-          $$(this.currentlyDisplayedSuggestions[suggestion].element).trigger('click');
-        }
-      } else {
-        let currentlySuggested = <{ element: HTMLElement, pos: number }>_.findWhere(<any>this.currentlyDisplayedSuggestions, { pos: suggestion });
-        if (currentlySuggested) {
-          $$(currentlySuggested.element).trigger('click');
-        }
-      }
-    }
-  }
-
-  private handlePopulateOmnibox(args: IPopulateOmniboxEventArgs) {
-    Assert.exists(args);
-
-    let valueToSearch = args.completeQueryExpression.word;
-    let promise = new Promise((resolve) => {
-      this.queryController.getEndpoint().listFieldValues(this.buildListFieldValueRequest(valueToSearch)).then((results: IIndexFieldValue[]) => {
-        let element = this.suggestionForOmnibox.buildOmniboxElement(results, args);
-        this.currentlyDisplayedSuggestions = {};
-        _.map($$(element).findAll('.coveo-omnibox-selectable'), (selectable, i?) => {
-          this.currentlyDisplayedSuggestions[$$(selectable).text()] = {
-            element: selectable,
-            pos: i
-          }
-        })
-        resolve({
-          element: element,
-          zIndex: this.options.omniboxZIndex
-        })
-      }).catch(() => {
-        resolve({
-          element: undefined
-        })
-      });
-    })
-    args.rows.push({
-      deferred: promise
-    })
-  }
-
-  private onRowSelection(value: string, args: IPopulateOmniboxEventArgs) {
-    args.clear();
-    args.closeOmnibox();
-    this.queryStateModel.set(QueryStateModel.attributesEnum.q, value);
-    this.usageAnalytics.logSearchEvent<IAnalyticsNoMeta>(AnalyticsActionCauseList.omniboxField, {})
-    this.queryController.executeQuery();
-  }
-
-  private buildListFieldValueRequest(valueToSearch: string): IListFieldValuesRequest {
-    return {
-      field: this.options.field,
-      ignoreAccents: true,
-      sortCriteria: 'occurrences',
-      maximumNumberOfValues: this.options.numberOfSuggestions,
-      patternType: 'Wildcards',
-      pattern: '*' + valueToSearch + '*',
-      queryOverride: this.options.queryOverride
-    };
-  }
-}
-
-Initialization.registerAutoCreateComponent(FieldSuggestions);
+import {ISuggestionForOmniboxOptions, SuggestionForOmnibox, ISuggestionForOmniboxTemplate} from '../Misc/SuggestionForOmnibox';
+import {Component} from '../Base/Component';
+import {ComponentOptions} from '../Base/ComponentOptions';
+import {IComponentBindings} from '../Base/ComponentBindings';
+import {Assert} from '../../misc/Assert';
+import {Utils} from '../../utils/Utils';
+import {OmniboxEvents, IPopulateOmniboxEventArgs} from '../../events/OmniboxEvents';
+import {IIndexFieldValue} from '../../rest/FieldValue';
+import {IListFieldValuesRequest} from '../../rest/ListFieldValuesRequest';
+import {QueryStateModel} from '../../models/QueryStateModel';
+import {Initialization} from '../Base/Initialization';
+import {IOmniboxDataRow} from '../Omnibox/OmniboxInterface';
+import {AnalyticsActionCauseList, IAnalyticsNoMeta} from '../Analytics/AnalyticsActionListMeta';
+import {l} from '../../strings/Strings';
+import {$$} from '../../utils/Dom';
+
+export interface IFieldSuggestionsOptions extends ISuggestionForOmniboxOptions {
+  field?: string;
+  queryOverride?: string;
+}
+
+/**
+ * This component provides query suggestions based on a particular facet field.
+ * For example, this can be used to provide auto-complete suggestions when you type in document titles.
+ */
+export class FieldSuggestions extends Component {
+  static ID = 'FieldSuggestions';
+
+  /**
+   * @componentOptions
+   */
+  static options: IFieldSuggestionsOptions = {
+    /**
+     * Specifies the field from which suggestions are provided.<br/>
+     * This is a required option
+     */
+    field: ComponentOptions.buildFieldOption({ required: true }),
+    /**
+     * Specifies a query override (any query expression) which should be applied when retrieving suggestions
+     */
+    queryOverride: ComponentOptions.buildStringOption({ defaultValue: '' }),
+    /**
+     * Specifies the position at which the suggestions should render when there are multiple suggestions providers. (eg : {@link Facet} or {@link AnalyticsSuggestions}).<br/>
+     * The default value is `51`
+     */
+    omniboxZIndex: ComponentOptions.buildNumberOption({ defaultValue: 51, min: 0 }),
+    headerTitle: ComponentOptions.buildLocalizedStringOption({ defaultValue: l('SuggestedResults') }),
+    /**
+     * Specifies the number of suggestions that should be rendered in the omnibox.<br/>
+     * Default value is `5`
+     */
+    numberOfSuggestions: ComponentOptions.buildNumberOption({ defaultValue: 5, min: 1 })
+  };
+
+  private suggestionForOmnibox: SuggestionForOmnibox;
+  private currentlyDisplayedSuggestions: { [suggestion: string]: { element: HTMLElement, pos: number } };
+
+  /**
+   * Create a new FieldSuggestions component
+   * @param element
+   * @param options
+   * @param bindings
+   */
+  constructor(element: HTMLElement, public options: IFieldSuggestionsOptions, bindings?: IComponentBindings) {
+    super(element, FieldSuggestions.ID, bindings);
+
+    if (this.options && 'omniboxSuggestionOptions' in this.options) {
+      this.options = _.extend(this.options, this.options['omniboxSuggestionOptions'])
+    }
+
+    this.options = ComponentOptions.initComponentOptions(element, FieldSuggestions, options);
+
+    Assert.check(Utils.isCoveoField(this.options.field), this.options.field + ' is not a valid field');
+
+    this.options.onSelect = this.options.onSelect || this.onRowSelection;
+
+    let rowTemplate = _.template(`<div class='magic-box-suggestion coveo-omnibox-selectable coveo-top-field-suggestion-row'><%= data %></div>`);
+
+    let suggestionStructure: ISuggestionForOmniboxTemplate;
+    if (this.searchInterface.isNewDesign()) {
+      suggestionStructure = {
+        row: rowTemplate
+      };
+    } else {
+      let headerTemplate = _.template(`<div class='coveo-top-field-suggestion-header'><span class='coveo-icon-top-field'></span><span class='coveo-caption'><%= headerTitle %></span></div>`);
+      suggestionStructure = {
+        header: { template: headerTemplate, title: this.options.headerTitle },
+        row: rowTemplate
+      };
+    }
+
+    this.suggestionForOmnibox = new SuggestionForOmnibox(suggestionStructure, (value: string, args: IPopulateOmniboxEventArgs) => {
+      this.options.onSelect.call(this, value, args);
+    });
+    this.bind.onRootElement(OmniboxEvents.populateOmnibox, (args: IPopulateOmniboxEventArgs) => this.handlePopulateOmnibox(args));
+  }
+
+  /**
+   * Select a currently displayed suggestion. This means that at least one suggestion must have been returned at least once.
+   * The suggestion parameter can either be a number (0 based index of the suggestion to select) or a string that match the suggestion
+   * @param suggestion
+   */
+  public selectSuggestion(suggestion: number);
+  public selectSuggestion(suggestion: string);
+  public selectSuggestion(suggestion: any) {
+    if (this.currentlyDisplayedSuggestions) {
+      if (isNaN(suggestion)) {
+        if (this.currentlyDisplayedSuggestions[suggestion]) {
+          $$(this.currentlyDisplayedSuggestions[suggestion].element).trigger('click');
+        }
+      } else {
+        let currentlySuggested = <{ element: HTMLElement, pos: number }>_.findWhere(<any>this.currentlyDisplayedSuggestions, { pos: suggestion });
+        if (currentlySuggested) {
+          $$(currentlySuggested.element).trigger('click');
+        }
+      }
+    }
+  }
+
+  private handlePopulateOmnibox(args: IPopulateOmniboxEventArgs) {
+    Assert.exists(args);
+
+    let valueToSearch = args.completeQueryExpression.word;
+    let promise = new Promise((resolve) => {
+      this.queryController.getEndpoint().listFieldValues(this.buildListFieldValueRequest(valueToSearch)).then((results: IIndexFieldValue[]) => {
+        let element = this.suggestionForOmnibox.buildOmniboxElement(results, args);
+        this.currentlyDisplayedSuggestions = {};
+        _.map($$(element).findAll('.coveo-omnibox-selectable'), (selectable, i?) => {
+          this.currentlyDisplayedSuggestions[$$(selectable).text()] = {
+            element: selectable,
+            pos: i
+          }
+        })
+        resolve({
+          element: element,
+          zIndex: this.options.omniboxZIndex
+        })
+      }).catch(() => {
+        resolve({
+          element: undefined
+        })
+      });
+    })
+    args.rows.push({
+      deferred: promise
+    })
+  }
+
+  private onRowSelection(value: string, args: IPopulateOmniboxEventArgs) {
+    args.clear();
+    args.closeOmnibox();
+    this.queryStateModel.set(QueryStateModel.attributesEnum.q, value);
+    this.usageAnalytics.logSearchEvent<IAnalyticsNoMeta>(AnalyticsActionCauseList.omniboxField, {})
+    this.queryController.executeQuery();
+  }
+
+  private buildListFieldValueRequest(valueToSearch: string): IListFieldValuesRequest {
+    return {
+      field: this.options.field,
+      ignoreAccents: true,
+      sortCriteria: 'occurrences',
+      maximumNumberOfValues: this.options.numberOfSuggestions,
+      patternType: 'Wildcards',
+      pattern: '*' + valueToSearch + '*',
+      queryOverride: this.options.queryOverride
+    };
+  }
+}
+
+Initialization.registerAutoCreateComponent(FieldSuggestions);