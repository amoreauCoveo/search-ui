<<<<<<< HEAD
import {SearchInterface, ISearchInterfaceOptions} from '../SearchInterface/SearchInterface';
import {ComponentOptions} from '../Base/ComponentOptions';
import {QueryEvents, IQuerySuccessEventArgs, IBuildingQueryEventArgs} from '../../events/QueryEvents';
import {OmniboxEvents} from '../../events/OmniboxEvents';
import {ResultListEvents} from '../../events/ResultListEvents';
import {SettingsEvents} from '../../events/SettingsEvents';
import {PreferencesPanelEvents} from '../../events/PreferencesPanelEvents';
import {AnalyticsEvents} from '../../events/AnalyticsEvents';
import {BreadcrumbEvents} from '../../events/BreadcrumbEvents';
import {QuickviewEvents} from '../../events/QuickviewEvents';
import {QueryStateAttributes} from '../../models/QueryStateModel';
import {Model} from '../../models/Model';
import {IQueryResult} from '../../rest/QueryResult';
import {Utils} from '../../utils/Utils';
import {$$} from '../../utils/Dom';

declare var coveoanalytics: CoveoAnalytics.CoveoUA;

export interface IRecommendationOptions extends ISearchInterfaceOptions {
  mainSearchInterface?: HTMLElement;
  userContext?: { [name: string]: any };
  id?: string;
  linkSearchUid?: boolean;
  optionsToUse?: string[];
}

/**
 * This component is a {@link SearchInterface} that will display recommendations based on the user history.
 * To get recommendations, the page view script must also be included in the page. View: https://github.com/coveo/coveo.analytics.js
 * This component listens when the main search interface generates a query and it generates another to get the recommendations at the same time.
 * 
 * This component can be included in another SearchInterface, but you need to initialize the recommendation component with Coveo('initRecommendation'), before
 * the parent SearchInterface.
 */
export class Recommendation extends SearchInterface {
  static ID = 'Recommendation';

  /**
   * The options for the recommendation component
   * @componentOptions
   */
  static options: IRecommendationOptions = {
    /**
     * Specifies the main {@link SearchInterface} to listen to.
    */
    mainSearchInterface: ComponentOptions.buildSelectorOption(),

    /**
     * Specifies the user context to send to Coveo analytics.
     * It will be sent with the query alongside the user history to get the recommendations.
     * If the option is not present, this component will display the same results as the main search interface.
    */
    userContext: ComponentOptions.buildObjectOption(),

    /**
     * Specifies the id of the inteface.
     * It is used by the analytics to know which recommendation interface was selected.
     * The default value is Recommendation
    */
    id: ComponentOptions.buildStringOption({ defaultValue: "Recommendation" }),

    /**
     * Specifies if the results of the recommendation query should have the same searchUid as the ones from the main search interface query.
     * It is used to give info to the {@link Analytics}
     * The default value is true
    */
    linkSearchUid: ComponentOptions.buildBooleanOption({ defaultValue: true, depend: 'mainSearchInterface' }),

    /**
     * Specifies which options from the main {@link QueryBuilder} to use in the triggered query.
     * The default value is ["expression", "advancedExpression", "constantExpression", "disjunctionExpression"]
    */
    optionsToUse: ComponentOptions.buildListOption({ defaultValue: ["expression", "advancedExpression", "constantExpression", "disjunctionExpression"] })

  };

  private mainInterfaceQuery: IQuerySuccessEventArgs;
  private mainQuerySearchUID: string;

  constructor(public element: HTMLElement, public options?: IRecommendationOptions, public analyticsOptions?, _window = window) {
    super(element, ComponentOptions.initComponentOptions(element, Recommendation, options), analyticsOptions, _window);

    if (this.options.mainSearchInterface) {
      this.bindToMainSearchInterface();
    }

    $$(this.element).on(QueryEvents.buildingQuery, (e: Event, args: IBuildingQueryEventArgs) => this.handleRecommendationBuildingQuery(args));
    $$(this.element).on(QueryEvents.querySuccess, (e: Event, args: IQuerySuccessEventArgs) => this.handleRecommendationQuerySuccess(args));

    //This is done to allow the component to be included in another search interface without triggering the parent events.
    this.preventEventPropagation();

  }

  public getId(): string {
    return this.options.id;
  }

  private bindToMainSearchInterface() {
    $$(this.options.mainSearchInterface).on(QueryEvents.querySuccess, (e: Event, args: IQuerySuccessEventArgs) => {
      this.mainInterfaceQuery = args;
      this.mainQuerySearchUID = args.results.searchUid;
      this.queryController.executeQuery({ ignoreWarningSearchEvent: true });
    })
  }

  private handleRecommendationBuildingQuery(data: IBuildingQueryEventArgs) {
    this.modifyQueryForRecommendation(data);
    this.addUserContextInQuery(data);
  }

  private handleRecommendationQuerySuccess(data: IQuerySuccessEventArgs) {
    if (this.mainQuerySearchUID && this.options.linkSearchUid) {
      data.results.searchUid = this.mainQuerySearchUID;
      _.each(data.results.results, (result: IQueryResult) => {
        result.queryUid = this.mainQuerySearchUID
      })
    }
  }

  private modifyQueryForRecommendation(data: IBuildingQueryEventArgs) {
    if (this.mainInterfaceQuery) {
      Utils.copyObjectAttributes(data.queryBuilder, this.mainInterfaceQuery.queryBuilder, this.options.optionsToUse);
    }
  }

  private addUserContextInQuery(data: IBuildingQueryEventArgs) {
    if (!_.isEmpty(this.options.userContext)) {
      data.queryBuilder.addContext(this.options.userContext);
    }

    data.queryBuilder.addContextValue("actions_history", JSON.stringify(this.getHistory()));
  }

  private getHistory() {
    if (typeof coveoanalytics != 'undefined') {
      var store = new coveoanalytics.history.HistoryStore();
      return store.getHistory();
    } else {
      return [];
    }
  }

  private preventEventPropagation() {
    this.preventEventPropagationOn(QueryEvents);
    this.preventEventPropagationOn(OmniboxEvents);
    this.preventEventPropagationOn(ResultListEvents);
    this.preventEventPropagationOn(SettingsEvents);
    this.preventEventPropagationOn(PreferencesPanelEvents);
    this.preventEventPropagationOn(AnalyticsEvents);
    this.preventEventPropagationOn(BreadcrumbEvents);
    this.preventEventPropagationOn(QuickviewEvents);
    this.preventEventPropagationOn(this.getAllModelEvents());
  }

  private preventEventPropagationOn(eventType, eventName = (event: string) => { return event }) {
    for (let event in eventType) {
      $$(this.root).on(eventName(event), (e: Event) => { e.stopPropagation() });
    }
  }

  private getAllModelEvents() {
    let events = {};
    _.each(_.values(Model.eventTypes), (event) => {
      _.each(_.values(QueryStateAttributes), (attribute) => {
        let eventName = this.getBindings().queryStateModel.getEventName(event + attribute);
        events[eventName] = eventName;
      })
    })
    return events;
  }

}
//We do not register the Recommendation component since it is done with .coveo('initRecommendation')
=======
import {SearchInterface, ISearchInterfaceOptions} from '../SearchInterface/SearchInterface';
import {ComponentOptions} from '../Base/ComponentOptions';
import {QueryEvents, IQuerySuccessEventArgs, IBuildingQueryEventArgs} from '../../events/QueryEvents';
import {OmniboxEvents} from '../../events/OmniboxEvents';
import {ResultListEvents} from '../../events/ResultListEvents';
import {SettingsEvents} from '../../events/SettingsEvents';
import {PreferencesPanelEvents} from '../../events/PreferencesPanelEvents';
import {AnalyticsEvents} from '../../events/AnalyticsEvents';
import {BreadcrumbEvents} from '../../events/BreadcrumbEvents';
import {QuickviewEvents} from '../../events/QuickviewEvents';
import {QueryStateAttributes} from '../../models/QueryStateModel';
import {Model} from '../../models/Model';
import {IQueryResult} from '../../rest/QueryResult';
import {Utils} from '../../utils/Utils';
import {$$} from '../../utils/Dom';

declare var coveoanalytics: CoveoAnalytics.CoveoUA;

export interface IRecommendationOptions extends ISearchInterfaceOptions {
  mainSearchInterface?: HTMLElement;
  userContext?: { [name: string]: any };
  id?: string;
  linkSearchUid?: boolean;
  optionsToUse?: string[];
}

/**
 * This component is a {@link SearchInterface} that will display recommendations based on the user history.
 * To get recommendations, the page view script must also be included in the page. View: https://github.com/coveo/coveo.analytics.js
 * This component listens when the main search interface generates a query and it generates another to get the recommendations at the same time.
 *
 * This component can be included in another SearchInterface, but you need to initialize the recommendation component with Coveo('initRecommendation'), before
 * the parent SearchInterface.
 */
export class Recommendation extends SearchInterface {
  static ID = 'Recommendation';

  /**
   * The options for the recommendation component
   * @componentOptions
   */
  static options: IRecommendationOptions = {
    /**
     * Specifies the main {@link SearchInterface} to listen to.
     */
    mainSearchInterface: ComponentOptions.buildSelectorOption(),

    /**
     * Specifies the user context to send to Coveo analytics.
     * It will be sent with the query alongside the user history to get the recommendations.
     * If the option is not present, this component will display the same results as the main search interface.
     */
    userContext: ComponentOptions.buildObjectOption(),

    /**
     * Specifies the id of the inteface.
     * It is used by the analytics to know which recommendation interface was selected.
     * The default value is Recommendation
     */
    id: ComponentOptions.buildStringOption({ defaultValue: 'Recommendation' }),

    /**
     * Specifies if the results of the recommendation query should have the same searchUid as the ones from the main search interface query.
     * It is used to give info to the {@link Analytics}
     * The default value is true
     */
    linkSearchUid: ComponentOptions.buildBooleanOption({ defaultValue: true, depend: 'mainSearchInterface' }),

    /**
     * Specifies which options from the main {@link QueryBuilder} to use in the triggered query.
     * The default value is ["expression", "advancedExpression", "constantExpression", "disjunctionExpression"]
     */
    optionsToUse: ComponentOptions.buildListOption({ defaultValue: ['expression', 'advancedExpression', 'constantExpression', 'disjunctionExpression'] })

  };

  private mainInterfaceQuery: IQuerySuccessEventArgs;
  private mainQuerySearchUID: string;

  constructor(public element: HTMLElement, public options?: IRecommendationOptions, public analyticsOptions?, _window = window) {
    super(element, ComponentOptions.initComponentOptions(element, Recommendation, options), analyticsOptions, _window);

    if (this.options.mainSearchInterface) {
      this.bindToMainSearchInterface();
    }

    $$(this.element).on(QueryEvents.buildingQuery, (e: Event, args: IBuildingQueryEventArgs) => this.handleRecommendationBuildingQuery(args));
    $$(this.element).on(QueryEvents.querySuccess, (e: Event, args: IQuerySuccessEventArgs) => this.handleRecommendationQuerySuccess(args));

    // This is done to allow the component to be included in another search interface without triggering the parent events.
    this.preventEventPropagation();

  }

  public getId(): string {
    return this.options.id;
  }

  private bindToMainSearchInterface() {
    $$(this.options.mainSearchInterface).on(QueryEvents.querySuccess, (e: Event, args: IQuerySuccessEventArgs) => {
      this.mainInterfaceQuery = args;
      this.mainQuerySearchUID = args.results.searchUid;
      this.queryController.executeQuery({ ignoreWarningSearchEvent: true });
    })
  }

  private handleRecommendationBuildingQuery(data: IBuildingQueryEventArgs) {
    this.modifyQueryForRecommendation(data);
    this.addUserContextInQuery(data);
  }

  private handleRecommendationQuerySuccess(data: IQuerySuccessEventArgs) {
    if (this.mainQuerySearchUID && this.options.linkSearchUid) {
      data.results.searchUid = this.mainQuerySearchUID;
      _.each(data.results.results, (result: IQueryResult) => {
        result.queryUid = this.mainQuerySearchUID
      })
    }
  }

  private modifyQueryForRecommendation(data: IBuildingQueryEventArgs) {
    if (this.mainInterfaceQuery) {
      Utils.copyObjectAttributes(data.queryBuilder, this.mainInterfaceQuery.queryBuilder, this.options.optionsToUse);
    }
  }

  private addUserContextInQuery(data: IBuildingQueryEventArgs) {
    if (!_.isEmpty(this.options.userContext)) {
      data.queryBuilder.addContext(this.options.userContext);
    }

    data.queryBuilder.addContextValue('actions_history', JSON.stringify(this.getHistory()));
  }

  private getHistory() {
    if (typeof coveoanalytics != 'undefined') {
      var store = new coveoanalytics.history.HistoryStore();
      return store.getHistory();
    } else {
      return [];
    }
  }

  private preventEventPropagation() {
    this.preventEventPropagationOn(QueryEvents);
    this.preventEventPropagationOn(OmniboxEvents);
    this.preventEventPropagationOn(ResultListEvents);
    this.preventEventPropagationOn(SettingsEvents);
    this.preventEventPropagationOn(PreferencesPanelEvents);
    this.preventEventPropagationOn(AnalyticsEvents);
    this.preventEventPropagationOn(BreadcrumbEvents);
    this.preventEventPropagationOn(QuickviewEvents);
    this.preventEventPropagationOn(this.getAllModelEvents());
  }

  private preventEventPropagationOn(eventType, eventName = (event: string) => { return event }) {
    for (let event in eventType) {
      $$(this.root).on(eventName(event), (e: Event) => { e.stopPropagation() });
    }
  }

  private getAllModelEvents() {
    let events = {};
    _.each(_.values(Model.eventTypes), (event) => {
      _.each(_.values(QueryStateAttributes), (attribute) => {
        let eventName = this.getBindings().queryStateModel.getEventName(event + attribute);
        events[eventName] = eventName;
      })
    })
    return events;
  }

}
// We do not register the Recommendation component since it is done with .coveo('initRecommendation')
>>>>>>> 23bb8abb
<|MERGE_RESOLUTION|>--- conflicted
+++ resolved
@@ -1,179 +1,3 @@
-<<<<<<< HEAD
-import {SearchInterface, ISearchInterfaceOptions} from '../SearchInterface/SearchInterface';
-import {ComponentOptions} from '../Base/ComponentOptions';
-import {QueryEvents, IQuerySuccessEventArgs, IBuildingQueryEventArgs} from '../../events/QueryEvents';
-import {OmniboxEvents} from '../../events/OmniboxEvents';
-import {ResultListEvents} from '../../events/ResultListEvents';
-import {SettingsEvents} from '../../events/SettingsEvents';
-import {PreferencesPanelEvents} from '../../events/PreferencesPanelEvents';
-import {AnalyticsEvents} from '../../events/AnalyticsEvents';
-import {BreadcrumbEvents} from '../../events/BreadcrumbEvents';
-import {QuickviewEvents} from '../../events/QuickviewEvents';
-import {QueryStateAttributes} from '../../models/QueryStateModel';
-import {Model} from '../../models/Model';
-import {IQueryResult} from '../../rest/QueryResult';
-import {Utils} from '../../utils/Utils';
-import {$$} from '../../utils/Dom';
-
-declare var coveoanalytics: CoveoAnalytics.CoveoUA;
-
-export interface IRecommendationOptions extends ISearchInterfaceOptions {
-  mainSearchInterface?: HTMLElement;
-  userContext?: { [name: string]: any };
-  id?: string;
-  linkSearchUid?: boolean;
-  optionsToUse?: string[];
-}
-
-/**
- * This component is a {@link SearchInterface} that will display recommendations based on the user history.
- * To get recommendations, the page view script must also be included in the page. View: https://github.com/coveo/coveo.analytics.js
- * This component listens when the main search interface generates a query and it generates another to get the recommendations at the same time.
- * 
- * This component can be included in another SearchInterface, but you need to initialize the recommendation component with Coveo('initRecommendation'), before
- * the parent SearchInterface.
- */
-export class Recommendation extends SearchInterface {
-  static ID = 'Recommendation';
-
-  /**
-   * The options for the recommendation component
-   * @componentOptions
-   */
-  static options: IRecommendationOptions = {
-    /**
-     * Specifies the main {@link SearchInterface} to listen to.
-    */
-    mainSearchInterface: ComponentOptions.buildSelectorOption(),
-
-    /**
-     * Specifies the user context to send to Coveo analytics.
-     * It will be sent with the query alongside the user history to get the recommendations.
-     * If the option is not present, this component will display the same results as the main search interface.
-    */
-    userContext: ComponentOptions.buildObjectOption(),
-
-    /**
-     * Specifies the id of the inteface.
-     * It is used by the analytics to know which recommendation interface was selected.
-     * The default value is Recommendation
-    */
-    id: ComponentOptions.buildStringOption({ defaultValue: "Recommendation" }),
-
-    /**
-     * Specifies if the results of the recommendation query should have the same searchUid as the ones from the main search interface query.
-     * It is used to give info to the {@link Analytics}
-     * The default value is true
-    */
-    linkSearchUid: ComponentOptions.buildBooleanOption({ defaultValue: true, depend: 'mainSearchInterface' }),
-
-    /**
-     * Specifies which options from the main {@link QueryBuilder} to use in the triggered query.
-     * The default value is ["expression", "advancedExpression", "constantExpression", "disjunctionExpression"]
-    */
-    optionsToUse: ComponentOptions.buildListOption({ defaultValue: ["expression", "advancedExpression", "constantExpression", "disjunctionExpression"] })
-
-  };
-
-  private mainInterfaceQuery: IQuerySuccessEventArgs;
-  private mainQuerySearchUID: string;
-
-  constructor(public element: HTMLElement, public options?: IRecommendationOptions, public analyticsOptions?, _window = window) {
-    super(element, ComponentOptions.initComponentOptions(element, Recommendation, options), analyticsOptions, _window);
-
-    if (this.options.mainSearchInterface) {
-      this.bindToMainSearchInterface();
-    }
-
-    $$(this.element).on(QueryEvents.buildingQuery, (e: Event, args: IBuildingQueryEventArgs) => this.handleRecommendationBuildingQuery(args));
-    $$(this.element).on(QueryEvents.querySuccess, (e: Event, args: IQuerySuccessEventArgs) => this.handleRecommendationQuerySuccess(args));
-
-    //This is done to allow the component to be included in another search interface without triggering the parent events.
-    this.preventEventPropagation();
-
-  }
-
-  public getId(): string {
-    return this.options.id;
-  }
-
-  private bindToMainSearchInterface() {
-    $$(this.options.mainSearchInterface).on(QueryEvents.querySuccess, (e: Event, args: IQuerySuccessEventArgs) => {
-      this.mainInterfaceQuery = args;
-      this.mainQuerySearchUID = args.results.searchUid;
-      this.queryController.executeQuery({ ignoreWarningSearchEvent: true });
-    })
-  }
-
-  private handleRecommendationBuildingQuery(data: IBuildingQueryEventArgs) {
-    this.modifyQueryForRecommendation(data);
-    this.addUserContextInQuery(data);
-  }
-
-  private handleRecommendationQuerySuccess(data: IQuerySuccessEventArgs) {
-    if (this.mainQuerySearchUID && this.options.linkSearchUid) {
-      data.results.searchUid = this.mainQuerySearchUID;
-      _.each(data.results.results, (result: IQueryResult) => {
-        result.queryUid = this.mainQuerySearchUID
-      })
-    }
-  }
-
-  private modifyQueryForRecommendation(data: IBuildingQueryEventArgs) {
-    if (this.mainInterfaceQuery) {
-      Utils.copyObjectAttributes(data.queryBuilder, this.mainInterfaceQuery.queryBuilder, this.options.optionsToUse);
-    }
-  }
-
-  private addUserContextInQuery(data: IBuildingQueryEventArgs) {
-    if (!_.isEmpty(this.options.userContext)) {
-      data.queryBuilder.addContext(this.options.userContext);
-    }
-
-    data.queryBuilder.addContextValue("actions_history", JSON.stringify(this.getHistory()));
-  }
-
-  private getHistory() {
-    if (typeof coveoanalytics != 'undefined') {
-      var store = new coveoanalytics.history.HistoryStore();
-      return store.getHistory();
-    } else {
-      return [];
-    }
-  }
-
-  private preventEventPropagation() {
-    this.preventEventPropagationOn(QueryEvents);
-    this.preventEventPropagationOn(OmniboxEvents);
-    this.preventEventPropagationOn(ResultListEvents);
-    this.preventEventPropagationOn(SettingsEvents);
-    this.preventEventPropagationOn(PreferencesPanelEvents);
-    this.preventEventPropagationOn(AnalyticsEvents);
-    this.preventEventPropagationOn(BreadcrumbEvents);
-    this.preventEventPropagationOn(QuickviewEvents);
-    this.preventEventPropagationOn(this.getAllModelEvents());
-  }
-
-  private preventEventPropagationOn(eventType, eventName = (event: string) => { return event }) {
-    for (let event in eventType) {
-      $$(this.root).on(eventName(event), (e: Event) => { e.stopPropagation() });
-    }
-  }
-
-  private getAllModelEvents() {
-    let events = {};
-    _.each(_.values(Model.eventTypes), (event) => {
-      _.each(_.values(QueryStateAttributes), (attribute) => {
-        let eventName = this.getBindings().queryStateModel.getEventName(event + attribute);
-        events[eventName] = eventName;
-      })
-    })
-    return events;
-  }
-
-}
-//We do not register the Recommendation component since it is done with .coveo('initRecommendation')
-=======
 import {SearchInterface, ISearchInterfaceOptions} from '../SearchInterface/SearchInterface';
 import {ComponentOptions} from '../Base/ComponentOptions';
 import {QueryEvents, IQuerySuccessEventArgs, IBuildingQueryEventArgs} from '../../events/QueryEvents';
@@ -347,5 +171,4 @@
   }
 
 }
-// We do not register the Recommendation component since it is done with .coveo('initRecommendation')
->>>>>>> 23bb8abb
+// We do not register the Recommendation component since it is done with .coveo('initRecommendation')