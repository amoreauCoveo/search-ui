--- conflicted
+++ resolved
@@ -1,184 +1,179 @@
-import {Options} from '../misc/Options';
-import {Utils} from './Utils';
-import {l} from '../strings/Strings';
-import {TimeSpan} from './TimeSpanUtils';
-
-declare var Globalize;
-
-export interface IDateToStringOptions {
-  now?: Date;
-  useTodayYesterdayAndTomorrow?: boolean;
-  useWeekdayIfThisWeek?: boolean;
-  omitYearIfCurrentOne?: boolean;
-  useLongDateFormat?: boolean;
-  includeTimeIfToday?: boolean;
-  includeTimeIfThisWeek?: boolean;
-  alwaysIncludeTime?: boolean;
-  predefinedFormat?: string;
-}
-
-class DefaultDateToStringOptions extends Options implements IDateToStringOptions {
-  now: Date = new Date();
-  useTodayYesterdayAndTomorrow = true;
-  useWeekdayIfThisWeek = true;
-  omitYearIfCurrentOne = true;
-  useLongDateFormat = false;
-  includeTimeIfToday = true;
-  includeTimeIfThisWeek = true;
-  alwaysIncludeTime = false;
-  predefinedFormat: string = undefined;
-}
-
-export class DateUtils {
-  static convertFromJsonDateIfNeeded(date: string): Date;
-  static convertFromJsonDateIfNeeded(date: number): Date;
-  static convertFromJsonDateIfNeeded(date: Date): Date;
-  static convertFromJsonDateIfNeeded(date: any): Date {
-    if (_.isDate(date)) {
-      return date;
-    } else if (date !== null && !isNaN(Number(date))) {
-      return new Date(Number(date));
-    } else if (_.isString(date)) {
-      return new Date(<string>date.replace('@', ' '));
-    } else {
-      return undefined;
-    }
-  }
-
-  static keepOnlyDatePart(date: Date): Date {
-    return new Date(date.getFullYear(), date.getMonth(), date.getDate());
-  }
-
-  static offsetDateByDays(date: Date, offset: number): Date {
-    var newDate = new Date(date.valueOf());
-    newDate.setDate(newDate.getDate() + offset);
-
-    return newDate;
-  }
-
-<<<<<<< HEAD
-  static dateToString(d: Date, options?: DateToStringOptions): string {
-    if (Utils.isNullOrUndefined(d)) {
-=======
-  static dateToString(date: Date, options?: IDateToStringOptions): string {
-    if (Utils.isNullOrUndefined(date)) {
->>>>>>> 9e76ea3a
-      return '';
-    }
-
-    options = new DefaultDateToStringOptions().merge(options);
-
-    var dateOnly = DateUtils.keepOnlyDatePart(d);
-
-    if (options.predefinedFormat) {
-      return Globalize.format(dateOnly, options.predefinedFormat);
-    }
-
-    var today = DateUtils.keepOnlyDatePart(options.now);
-    if (options.useTodayYesterdayAndTomorrow) {
-      if (dateOnly.valueOf() == today.valueOf()) {
-        return l('Today');
-      }
-      var tomorrow = DateUtils.offsetDateByDays(today, 1);
-      if (dateOnly.valueOf() == tomorrow.valueOf()) {
-        return l('Tomorrow');
-      }
-      var yesterday = DateUtils.offsetDateByDays(today, -1);
-      if (dateOnly.valueOf() == yesterday.valueOf()) {
-        return l('Yesterday');
-      }
-    }
-
-    var isThisWeek = Math.abs(TimeSpan.fromDates(dateOnly, today).getDays()) < 7;
-    if (options.useWeekdayIfThisWeek && isThisWeek) {
-      if (dateOnly.valueOf() > today.valueOf()) {
-        return l('Next') + ' ' + Globalize.format(dateOnly, 'dddd');
-      } else {
-        return l('Last') + ' ' + Globalize.format(dateOnly, 'dddd');
-      }
-    }
-
-    if (options.omitYearIfCurrentOne && dateOnly.getFullYear() === today.getFullYear()) {
-      return Globalize.format(dateOnly, 'M');
-    }
-
-    if (options.useLongDateFormat) {
-      return Globalize.format(dateOnly, 'D');
-    }
-
-    return Globalize.format(dateOnly, 'd');
-  }
-
-  static timeToString(date: Date, options?: IDateToStringOptions): string {
-    if (Utils.isNullOrUndefined(date)) {
-      return '';
-    }
-
-    return Globalize.format(date, 't');
-  }
-
-  static dateTimeToString(date: Date, options?: IDateToStringOptions): string {
-    if (Utils.isNullOrUndefined(date)) {
-      return '';
-    }
-
-    options = new DefaultDateToStringOptions().merge(options);
-
-    var today = DateUtils.keepOnlyDatePart(options.now);
-    var isThisWeek = Math.abs(TimeSpan.fromDates(date, today).getDays()) < 7;
-    var datePart = DateUtils.dateToString(date, options);
-    var dateWithoutTime = DateUtils.keepOnlyDatePart(date);
-
-    if (options.alwaysIncludeTime || (options.includeTimeIfThisWeek && isThisWeek) || (options.includeTimeIfToday && dateWithoutTime.valueOf() == today.valueOf())) {
-      return datePart + ', ' + DateUtils.timeToString(date);
-    } else {
-      return datePart;
-    }
-  }
-
-  static monthToString(month: number): string {
-    var date = new Date(1980, month);
-    return Globalize.format(date, 'MMMM');
-  }
-
-  static isValid(date: any) {
-    if (date instanceof Date) {
-      return !isNaN(date.getTime())
-    }
-    return false;
-  }
-
-  static timeBetween(from: Date, to: Date) {
-    if (Utils.isNullOrUndefined(from) || Utils.isNullOrUndefined(to)) {
-      return '';
-    }
-
-    return ('0' + ((to.getTime() - from.getTime()) / (1000 * 60 * 60)).toFixed()).slice(-2) +
-      ':' + ('0' + ((to.getTime() - from.getTime()) % (1000 * 60 * 60) / (1000 * 60)).toFixed()).slice(-2) +
-      ':' + ('0' + ((to.getTime() - from.getTime()) % (1000 * 60) / (1000)).toFixed()).slice(-2);
-  }
-}
-
-// Shim for IE8 Date.toISOString
-// https://developer.mozilla.org/en-US/docs/Web/JavaScript/Reference/Global_Objects/Date/toISOString
-if (!Date.prototype.toISOString) {
-  (function() {
-    function pad(number) {
-      if (number < 10) {
-        return '0' + number;
-      }
-      return number;
-    }
-
-    Date.prototype.toISOString = function() {
-      return this.getUTCFullYear() +
-        '-' + pad(this.getUTCMonth() + 1) +
-        '-' + pad(this.getUTCDate()) +
-        'T' + pad(this.getUTCHours()) +
-        ':' + pad(this.getUTCMinutes()) +
-        ':' + pad(this.getUTCSeconds()) +
-        '.' + (this.getUTCMilliseconds() / 1000).toFixed(3).slice(2, 5) +
-        'Z';
-    };
-  } ());
-}
+import {Options} from '../misc/Options';
+import {Utils} from './Utils';
+import {l} from '../strings/Strings';
+import {TimeSpan} from './TimeSpanUtils';
+
+declare var Globalize;
+
+export interface IDateToStringOptions {
+  now?: Date;
+  useTodayYesterdayAndTomorrow?: boolean;
+  useWeekdayIfThisWeek?: boolean;
+  omitYearIfCurrentOne?: boolean;
+  useLongDateFormat?: boolean;
+  includeTimeIfToday?: boolean;
+  includeTimeIfThisWeek?: boolean;
+  alwaysIncludeTime?: boolean;
+  predefinedFormat?: string;
+}
+
+class DefaultDateToStringOptions extends Options implements IDateToStringOptions {
+  now: Date = new Date();
+  useTodayYesterdayAndTomorrow = true;
+  useWeekdayIfThisWeek = true;
+  omitYearIfCurrentOne = true;
+  useLongDateFormat = false;
+  includeTimeIfToday = true;
+  includeTimeIfThisWeek = true;
+  alwaysIncludeTime = false;
+  predefinedFormat: string = undefined;
+}
+
+export class DateUtils {
+  static convertFromJsonDateIfNeeded(date: string): Date;
+  static convertFromJsonDateIfNeeded(date: number): Date;
+  static convertFromJsonDateIfNeeded(date: Date): Date;
+  static convertFromJsonDateIfNeeded(date: any): Date {
+    if (_.isDate(date)) {
+      return date;
+    } else if (date !== null && !isNaN(Number(date))) {
+      return new Date(Number(date));
+    } else if (_.isString(date)) {
+      return new Date(<string>date.replace('@', ' '));
+    } else {
+      return undefined;
+    }
+  }
+
+  static keepOnlyDatePart(date: Date): Date {
+    return new Date(date.getFullYear(), date.getMonth(), date.getDate());
+  }
+
+  static offsetDateByDays(date: Date, offset: number): Date {
+    var newDate = new Date(date.valueOf());
+    newDate.setDate(newDate.getDate() + offset);
+
+    return newDate;
+  }
+
+  static dateToString(d: Date, options?: DateToStringOptions): string {
+    if (Utils.isNullOrUndefined(d)) {
+      return '';
+    }
+
+    options = new DefaultDateToStringOptions().merge(options);
+
+    var dateOnly = DateUtils.keepOnlyDatePart(d);
+
+    if (options.predefinedFormat) {
+      return Globalize.format(dateOnly, options.predefinedFormat);
+    }
+
+    var today = DateUtils.keepOnlyDatePart(options.now);
+    if (options.useTodayYesterdayAndTomorrow) {
+      if (dateOnly.valueOf() == today.valueOf()) {
+        return l('Today');
+      }
+      var tomorrow = DateUtils.offsetDateByDays(today, 1);
+      if (dateOnly.valueOf() == tomorrow.valueOf()) {
+        return l('Tomorrow');
+      }
+      var yesterday = DateUtils.offsetDateByDays(today, -1);
+      if (dateOnly.valueOf() == yesterday.valueOf()) {
+        return l('Yesterday');
+      }
+    }
+
+    var isThisWeek = Math.abs(TimeSpan.fromDates(dateOnly, today).getDays()) < 7;
+    if (options.useWeekdayIfThisWeek && isThisWeek) {
+      if (dateOnly.valueOf() > today.valueOf()) {
+        return l('Next') + ' ' + Globalize.format(dateOnly, 'dddd');
+      } else {
+        return l('Last') + ' ' + Globalize.format(dateOnly, 'dddd');
+      }
+    }
+
+    if (options.omitYearIfCurrentOne && dateOnly.getFullYear() === today.getFullYear()) {
+      return Globalize.format(dateOnly, 'M');
+    }
+
+    if (options.useLongDateFormat) {
+      return Globalize.format(dateOnly, 'D');
+    }
+
+    return Globalize.format(dateOnly, 'd');
+  }
+
+  static timeToString(date: Date, options?: IDateToStringOptions): string {
+    if (Utils.isNullOrUndefined(date)) {
+      return '';
+    }
+
+    return Globalize.format(date, 't');
+  }
+
+  static dateTimeToString(date: Date, options?: IDateToStringOptions): string {
+    if (Utils.isNullOrUndefined(date)) {
+      return '';
+    }
+
+    options = new DefaultDateToStringOptions().merge(options);
+
+    var today = DateUtils.keepOnlyDatePart(options.now);
+    var isThisWeek = Math.abs(TimeSpan.fromDates(date, today).getDays()) < 7;
+    var datePart = DateUtils.dateToString(date, options);
+    var dateWithoutTime = DateUtils.keepOnlyDatePart(date);
+
+    if (options.alwaysIncludeTime || (options.includeTimeIfThisWeek && isThisWeek) || (options.includeTimeIfToday && dateWithoutTime.valueOf() == today.valueOf())) {
+      return datePart + ', ' + DateUtils.timeToString(date);
+    } else {
+      return datePart;
+    }
+  }
+
+  static monthToString(month: number): string {
+    var date = new Date(1980, month);
+    return Globalize.format(date, 'MMMM');
+  }
+
+  static isValid(date: any) {
+    if (date instanceof Date) {
+      return !isNaN(date.getTime())
+    }
+    return false;
+  }
+
+  static timeBetween(from: Date, to: Date) {
+    if (Utils.isNullOrUndefined(from) || Utils.isNullOrUndefined(to)) {
+      return '';
+    }
+
+    return ('0' + ((to.getTime() - from.getTime()) / (1000 * 60 * 60)).toFixed()).slice(-2) +
+      ':' + ('0' + ((to.getTime() - from.getTime()) % (1000 * 60 * 60) / (1000 * 60)).toFixed()).slice(-2) +
+      ':' + ('0' + ((to.getTime() - from.getTime()) % (1000 * 60) / (1000)).toFixed()).slice(-2);
+  }
+}
+
+// Shim for IE8 Date.toISOString
+// https://developer.mozilla.org/en-US/docs/Web/JavaScript/Reference/Global_Objects/Date/toISOString
+if (!Date.prototype.toISOString) {
+  (function() {
+    function pad(number) {
+      if (number < 10) {
+        return '0' + number;
+      }
+      return number;
+    }
+
+    Date.prototype.toISOString = function() {
+      return this.getUTCFullYear() +
+        '-' + pad(this.getUTCMonth() + 1) +
+        '-' + pad(this.getUTCDate()) +
+        'T' + pad(this.getUTCHours()) +
+        ':' + pad(this.getUTCMinutes()) +
+        ':' + pad(this.getUTCSeconds()) +
+        '.' + (this.getUTCMilliseconds() / 1000).toFixed(3).slice(2, 5) +
+        'Z';
+    };
+  } ());
+}