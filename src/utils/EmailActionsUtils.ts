--- conflicted
+++ resolved
@@ -1,217 +1,214 @@
-import {IQueryResult} from '../rest/QueryResult';
-import {Options} from '../misc/Options';
-import {DeviceUtils} from '../utils/DeviceUtils';
-import {l} from '../strings/Strings';
-import _ = require('underscore');
-
-
-export interface MailToOptions {
-  currentUserEmail?: string;
-  originalFrom?: string;
-  to?: string;
-  subject?: string;
-  cc?: string;
-  bcc?: string;
-  body?: string;
-  bodyIsHTML?: boolean;
-}
-
-export class EmailActionsUtils {
-  static buildMailToString(options: MailToOptions): string {
-    var mailTo = options.to ? 'mailto:' + encodeURIComponent(options.to) : 'mailto:';
-    var parameters = EmailActionsUtils.buildMailToParametersString(options.subject, options.cc, options.bcc, options.body, mailTo);
-    if (parameters) {
-      mailTo += '?' + parameters;
-    }
-    return mailTo;
-  }
-
-  static buildMailToParametersString(subject: string, cc: string, bcc: string, body: string, mailTo: string): string {
-    var parametersArray = [];
-    if (subject) {
-      parametersArray.push(EmailActionsUtils.buildMailToParameter('subject', subject));
-    }
-    if (cc) {
-      parametersArray.push(EmailActionsUtils.buildMailToParameter('cc', cc));
-    }
-    if (bcc) {
-      parametersArray.push(EmailActionsUtils.buildMailToParameter('bcc', bcc));
-    }
-    if (body) {
-      var shortenBody = EmailActionsUtils.getShortenBody(body, mailTo + '?' + parametersArray.join('&'));
-      if (shortenBody) {
-        parametersArray.push(EmailActionsUtils.buildMailToParameter('body', shortenBody));
-      }
-    }
-    return parametersArray.join('&');
-  }
-
-  static getShortenBody(body: string, mailTo: string) {
-    var shortenBody = body;
-    if (mailTo.length < MailTo.maxLength) {
-      var maxBodyLength = MailTo.maxLength - mailTo.length - '&body='.length;
-      shortenBody = EmailActionsUtils.shortenString(body, maxBodyLength);
-    }
-    return shortenBody;
-  }
-
-  static buildMailToParameter(name: string, param: string): string {
-    return param ? encodeURIComponent(name) + '=' + encodeURIComponent(param) : '';
-  }
-
-  static shortenString(str: string, maxLength: number, encodeShortenBodyIndication: boolean = false): string {
-    /* There is a size limit on mailto url,
-     * Depending on the browser, the mailto will not open if too large. */
-    var shortenBodyIndicator = encodeShortenBodyIndication ? encodeURIComponent(MailTo.shortenBodyIndicator) : MailTo.shortenBodyIndicator;
-    maxLength = maxLength - MailTo.shortenBodyIndicator.length;
-    var sliced = str.length > maxLength ? true : false;
-    var shortenStr = str.substring(0, maxLength);
-    shortenStr += sliced ? shortenBodyIndicator : '';
-    return shortenStr;
-  }
-
-  static appendShortenBodyToMailToString(mailTo: string, body: string): string {
-    var shortenBody = EmailActionsUtils.getShortenBody(body, mailTo);
-    return mailTo.indexOf('?') >= 0 ? mailTo + '&body=' + shortenBody : mailTo + '?body=' + shortenBody;
-  }
-
-  static removeCurrentUserEmailFromString(currentUserEmail: string, str: string): string {
-    if (str && currentUserEmail) {
-      return _.filter<string>(str.split(';'), (email) => {
-        return email.indexOf(currentUserEmail) == -1
-      }).join(';')
-    } else {
-      return str;
-    }
-  }
-
-  static buildReplyMailToFromResult(result: IQueryResult, currentUserEmail: string): MailTo {
-    return new MailTo({
-      currentUserEmail: currentUserEmail,
-      originalFrom: result.raw.from,
-      to: result.raw.from,
-      subject: result.raw.conversationsubject,
-    });
-  }
-
-  static buildReplyAllMailToFromResult(result: IQueryResult, currentUserEmail: string): MailTo {
-    return new MailTo({
-      currentUserEmail: currentUserEmail,
-      originalFrom: result.raw.from,
-      to: result.raw.from + ';' + result.raw.to,
-      subject: result.raw.conversationsubject,
-      cc: result.raw.cc,
-    });
-  }
-
-  static buildForwardMailToFromResult(result: IQueryResult, currentUserEmail: string): MailTo {
-    return new MailTo({
-      currentUserEmail: currentUserEmail,
-      originalFrom: result.raw.from,
-      subject: result.raw.conversationsubject,
-    });
-  }
-
-  static encodeMailToBody(body: string): string {
-    var linesArray = body.split('\n');
-    _.each(linesArray, (line, index) => {
-      linesArray[index] = encodeURIComponent(linesArray[index]);
-    });
-    return linesArray.join(MailTo.enter);
-  }
-}
-
-export class DefaultMailToOptions implements MailToOptions {
-  currentUserEmail: string = '';
-  originalFrom: string = '';
-  to: string = '';
-  subject: string = '';
-  cc: string = '';
-  bcc: string = '';
-  body: string = '';
-}
-
-export class MailTo {
-  private value: string;
-  private toArray: string[];
-  private ccArray: string[];
-  private bccArray: string[];
-  private body: string;
-  private bodyHeader: string = '';
-  static enter: string = '%0D%0A'; // \r\n
-  static shortenBodyIndicator: string = '\r\n\r\n...';
-  // Arbitrary numbers :
-  static maxLength: number = 1000;
-
-  constructor(public options?: MailToOptions) {
-<<<<<<< HEAD
-=======
-    this.options = _.extend(new DefaultMailToOptions(), options);
->>>>>>> c31d8ab3
-    this.removeCurrentUserFromParameters();
-    if (this.options.originalFrom) {
-      this.bodyHeader = this.options.bodyIsHTML ? '<p><br/><br/><br/>' + l('From') + ': ' + this.options.originalFrom + '<hr></p>' :
-        '\n\n\n' + l('From') + ': ' + this.options.originalFrom + '\n_________________________________\n'
-    }
-  }
-
-  private removeCurrentUserFromParameters() {
-    this.options.to = EmailActionsUtils.removeCurrentUserEmailFromString(this.options.currentUserEmail, this.options.to);
-    this.options.cc = EmailActionsUtils.removeCurrentUserEmailFromString(this.options.currentUserEmail, this.options.cc);
-    this.options.bcc = EmailActionsUtils.removeCurrentUserEmailFromString(this.options.currentUserEmail, this.options.bcc);
-  }
-
-  private setRecipientsArrays() {
-    this.toArray = this.options.to ? this.options.to.split(';') : [];
-    this.ccArray = this.options.cc ? this.options.cc.split(';') : [];
-    this.bccArray = this.options.bcc ? this.options.bcc.split(';') : [];
-  }
-
-  public open() {
-    this.ensureValueIsSet();
-    window.location.href = this.value;
-  }
-
-  private getEmailOpenerObject(shortenBody: string) {
-    var obj = {
-      to: this.toArray,
-      cc: this.ccArray,
-      bcc: this.bccArray,
-      subject: this.options.subject,
-      body: shortenBody,
-      isHtml: this.options.bodyIsHTML
-    }
-    return obj;
-  }
-
-  private ensureValueIsSet() {
-    if (!this.value) {
-      this.setValue();
-    } else if (!this.valueBodyIsSet()) {
-      this.setValueBody();
-    }
-  }
-
-  private setValue() {
-    this.value = EmailActionsUtils.buildMailToString(this.options);
-    if (this.value && !this.valueBodyIsSet()) {
-      this.setValueBody();
-    }
-  }
-
-  private setValueBody() {
-    this.value = EmailActionsUtils.appendShortenBodyToMailToString(this.value, this.body);
-  }
-
-  public setMailToBodyFromText(text = '') {
-    this.body = text;
-  }
-
-  private valueBodyIsSet() {
-    return this.value.indexOf('body=') >= 0;
-  }
-
-  public bodyIsSet(): boolean {
-    return this.body ? true : false;
-  }
-}
+import {IQueryResult} from '../rest/QueryResult';
+import {Options} from '../misc/Options';
+import {DeviceUtils} from '../utils/DeviceUtils';
+import {l} from '../strings/Strings';
+import _ = require('underscore');
+
+
+export interface MailToOptions {
+  currentUserEmail?: string;
+  originalFrom?: string;
+  to?: string;
+  subject?: string;
+  cc?: string;
+  bcc?: string;
+  body?: string;
+  bodyIsHTML?: boolean;
+}
+
+export class EmailActionsUtils {
+  static buildMailToString(options: MailToOptions): string {
+    var mailTo = options.to ? 'mailto:' + encodeURIComponent(options.to) : 'mailto:';
+    var parameters = EmailActionsUtils.buildMailToParametersString(options.subject, options.cc, options.bcc, options.body, mailTo);
+    if (parameters) {
+      mailTo += '?' + parameters;
+    }
+    return mailTo;
+  }
+
+  static buildMailToParametersString(subject: string, cc: string, bcc: string, body: string, mailTo: string): string {
+    var parametersArray = [];
+    if (subject) {
+      parametersArray.push(EmailActionsUtils.buildMailToParameter('subject', subject));
+    }
+    if (cc) {
+      parametersArray.push(EmailActionsUtils.buildMailToParameter('cc', cc));
+    }
+    if (bcc) {
+      parametersArray.push(EmailActionsUtils.buildMailToParameter('bcc', bcc));
+    }
+    if (body) {
+      var shortenBody = EmailActionsUtils.getShortenBody(body, mailTo + '?' + parametersArray.join('&'));
+      if (shortenBody) {
+        parametersArray.push(EmailActionsUtils.buildMailToParameter('body', shortenBody));
+      }
+    }
+    return parametersArray.join('&');
+  }
+
+  static getShortenBody(body: string, mailTo: string) {
+    var shortenBody = body;
+    if (mailTo.length < MailTo.maxLength) {
+      var maxBodyLength = MailTo.maxLength - mailTo.length - '&body='.length;
+      shortenBody = EmailActionsUtils.shortenString(body, maxBodyLength);
+    }
+    return shortenBody;
+  }
+
+  static buildMailToParameter(name: string, param: string): string {
+    return param ? encodeURIComponent(name) + '=' + encodeURIComponent(param) : '';
+  }
+
+  static shortenString(str: string, maxLength: number, encodeShortenBodyIndication: boolean = false): string {
+    /* There is a size limit on mailto url,
+     * Depending on the browser, the mailto will not open if too large. */
+    var shortenBodyIndicator = encodeShortenBodyIndication ? encodeURIComponent(MailTo.shortenBodyIndicator) : MailTo.shortenBodyIndicator;
+    maxLength = maxLength - MailTo.shortenBodyIndicator.length;
+    var sliced = str.length > maxLength ? true : false;
+    var shortenStr = str.substring(0, maxLength);
+    shortenStr += sliced ? shortenBodyIndicator : '';
+    return shortenStr;
+  }
+
+  static appendShortenBodyToMailToString(mailTo: string, body: string): string {
+    var shortenBody = EmailActionsUtils.getShortenBody(body, mailTo);
+    return mailTo.indexOf('?') >= 0 ? mailTo + '&body=' + shortenBody : mailTo + '?body=' + shortenBody;
+  }
+
+  static removeCurrentUserEmailFromString(currentUserEmail: string, str: string): string {
+    if (str && currentUserEmail) {
+      return _.filter<string>(str.split(';'), (email) => {
+        return email.indexOf(currentUserEmail) == -1
+      }).join(';')
+    } else {
+      return str;
+    }
+  }
+
+  static buildReplyMailToFromResult(result: IQueryResult, currentUserEmail: string): MailTo {
+    return new MailTo({
+      currentUserEmail: currentUserEmail,
+      originalFrom: result.raw.from,
+      to: result.raw.from,
+      subject: result.raw.conversationsubject,
+    });
+  }
+
+  static buildReplyAllMailToFromResult(result: IQueryResult, currentUserEmail: string): MailTo {
+    return new MailTo({
+      currentUserEmail: currentUserEmail,
+      originalFrom: result.raw.from,
+      to: result.raw.from + ';' + result.raw.to,
+      subject: result.raw.conversationsubject,
+      cc: result.raw.cc,
+    });
+  }
+
+  static buildForwardMailToFromResult(result: IQueryResult, currentUserEmail: string): MailTo {
+    return new MailTo({
+      currentUserEmail: currentUserEmail,
+      originalFrom: result.raw.from,
+      subject: result.raw.conversationsubject,
+    });
+  }
+
+  static encodeMailToBody(body: string): string {
+    var linesArray = body.split('\n');
+    _.each(linesArray, (line, index) => {
+      linesArray[index] = encodeURIComponent(linesArray[index]);
+    });
+    return linesArray.join(MailTo.enter);
+  }
+}
+
+export class DefaultMailToOptions implements MailToOptions {
+  currentUserEmail: string = '';
+  originalFrom: string = '';
+  to: string = '';
+  subject: string = '';
+  cc: string = '';
+  bcc: string = '';
+  body: string = '';
+}
+
+export class MailTo {
+  private value: string;
+  private toArray: string[];
+  private ccArray: string[];
+  private bccArray: string[];
+  private body: string;
+  private bodyHeader: string = '';
+  static enter: string = '%0D%0A'; // \r\n
+  static shortenBodyIndicator: string = '\r\n\r\n...';
+  // Arbitrary numbers :
+  static maxLength: number = 1000;
+
+  constructor(public options?: MailToOptions) {
+    this.options = _.extend(new DefaultMailToOptions(), options);
+    this.removeCurrentUserFromParameters();
+    if (this.options.originalFrom) {
+      this.bodyHeader = this.options.bodyIsHTML ? '<p><br/><br/><br/>' + l('From') + ': ' + this.options.originalFrom + '<hr></p>' :
+        '\n\n\n' + l('From') + ': ' + this.options.originalFrom + '\n_________________________________\n'
+    }
+  }
+
+  private removeCurrentUserFromParameters() {
+    this.options.to = EmailActionsUtils.removeCurrentUserEmailFromString(this.options.currentUserEmail, this.options.to);
+    this.options.cc = EmailActionsUtils.removeCurrentUserEmailFromString(this.options.currentUserEmail, this.options.cc);
+    this.options.bcc = EmailActionsUtils.removeCurrentUserEmailFromString(this.options.currentUserEmail, this.options.bcc);
+  }
+
+  private setRecipientsArrays() {
+    this.toArray = this.options.to ? this.options.to.split(';') : [];
+    this.ccArray = this.options.cc ? this.options.cc.split(';') : [];
+    this.bccArray = this.options.bcc ? this.options.bcc.split(';') : [];
+  }
+
+  public open() {
+    this.ensureValueIsSet();
+    window.location.href = this.value;
+  }
+
+  private getEmailOpenerObject(shortenBody: string) {
+    var obj = {
+      to: this.toArray,
+      cc: this.ccArray,
+      bcc: this.bccArray,
+      subject: this.options.subject,
+      body: shortenBody,
+      isHtml: this.options.bodyIsHTML
+    }
+    return obj;
+  }
+
+  private ensureValueIsSet() {
+    if (!this.value) {
+      this.setValue();
+    } else if (!this.valueBodyIsSet()) {
+      this.setValueBody();
+    }
+  }
+
+  private setValue() {
+    this.value = EmailActionsUtils.buildMailToString(this.options);
+    if (this.value && !this.valueBodyIsSet()) {
+      this.setValueBody();
+    }
+  }
+
+  private setValueBody() {
+    this.value = EmailActionsUtils.appendShortenBodyToMailToString(this.value, this.body);
+  }
+
+  public setMailToBodyFromText(text = '') {
+    this.body = text;
+  }
+
+  private valueBodyIsSet() {
+    return this.value.indexOf('body=') >= 0;
+  }
+
+  public bodyIsSet(): boolean {
+    return this.body ? true : false;
+  }
+}