/// <reference path="../Test.ts" />

module Coveo {
  describe('ResultLink', function () {
    let test: Mock.IBasicComponentSetup<ResultLink>;
    let fakeResult: IQueryResult;

    beforeEach(() => {
      fakeResult = initFakeResult();
      test = Mock.advancedResultComponentSetup<ResultLink>(ResultLink, fakeResult, undefined);
      spyOn(test.cmp, 'openLink');
      spyOn(window, 'open');
    });

    afterEach(function () {
      test = null;
      fakeResult = null;
    })

    it('should hightlight the result title', () => {
      expect(test.cmp.element.innerHTML).toEqual(HighlightUtils.highlightString(fakeResult.title, fakeResult.titleHighlights, null, 'coveo-highlight'));
    })

    it('should contain the clickUri if the result has no title', () => {
      fakeResult.title = undefined;
      test = Mock.advancedResultComponentSetup<ResultLink>(ResultLink, fakeResult, undefined);
      expect(test.cmp.element.innerHTML).toEqual(fakeResult.clickUri);
    })

    it('can receive an onClick option to execute', (done) => {
      test = Mock.advancedResultComponentSetup<ResultLink>(ResultLink, fakeResult, new Mock.AdvancedComponentSetupOptions($$('div').el, {
        onClick: () => {
          expect(true).toBe(true);
          done();
        }
      }));
      $$(test.cmp.element).trigger('click');
    })

    it('sends an analytic event on click', () => {
      $$(test.cmp.element).trigger('click');
      expect(test.cmp.usageAnalytics.logClickEvent).toHaveBeenCalledTimes(1);
    })

<<<<<<< HEAD
    describe('exposes hrefTemplate', () => {

      it('should not modify the href template if there are no field specified', () => {
        let hrefTemplate = 'test';
        test = Mock.optionsResultComponentSetup<ResultLink, IResultLinkOptions>(ResultLink, { hrefTemplate: hrefTemplate }, fakeResult);
        test.cmp.openLinkInNewWindow();
        expect(window.open).toHaveBeenCalledWith(hrefTemplate, jasmine.anything());
      })

      it('should replaces fields in the href template by the results equivalent', () => {
        let hrefTemplate = '${title}';
        test = Mock.optionsResultComponentSetup<ResultLink, IResultLinkOptions>(ResultLink, { hrefTemplate: hrefTemplate }, fakeResult);
        test.cmp.openLinkInNewWindow();
        expect(window.open).toHaveBeenCalledWith(fakeResult.title, jasmine.anything());
      })

      it('should support nested values in result', () => {
        let hrefTemplate = '${raw.number}';
        test = Mock.optionsResultComponentSetup<ResultLink, IResultLinkOptions>(ResultLink, { hrefTemplate: hrefTemplate }, fakeResult);
        test.cmp.openLinkInNewWindow();
        expect(window.open).toHaveBeenCalledWith(fakeResult.raw['number'].toString(), jasmine.anything());
      })

      it('should not parse standalone accolades', () => {
        let hrefTemplate = '${raw.number}{test}';
        test = Mock.optionsResultComponentSetup<ResultLink, IResultLinkOptions>(ResultLink, { hrefTemplate: hrefTemplate }, fakeResult);
        test.cmp.openLinkInNewWindow();
        expect(window.open).toHaveBeenCalledWith(fakeResult.raw['number'] + '{test}', jasmine.anything());
      })

      it('should support external fields', () => {
        window['Coveo']['test'] = 'testExternal';
        let hrefTemplate = '${Coveo.test}';
        test = Mock.optionsResultComponentSetup<ResultLink, IResultLinkOptions>(ResultLink, { hrefTemplate: hrefTemplate }, fakeResult);
        test.cmp.openLinkInNewWindow();
        expect(window.open).toHaveBeenCalledWith('testExternal', jasmine.anything());
        window['Coveo']['test'] = undefined;
      })

=======
    it('sends an analytics event on context menu', () => {
      $$(test.cmp.element).trigger('contextmenu');
      expect(test.cmp.usageAnalytics.logClickEvent).toHaveBeenCalledTimes(1);
>>>>>>> 120dfdb0
    })

    describe('when logging the analytic event', () => {
      it('should use the href if set', () => {
        let element = $$('a');
        let href = 'href_test'
        element.setAttribute('href', href);
        test = Mock.advancedResultComponentSetup<ResultLink>(ResultLink, fakeResult, new Mock.AdvancedComponentSetupOptions(element.el));
        spyOn(test.cmp, 'openLink');

        $$(test.cmp.element).trigger('click');

        expect(test.cmp.usageAnalytics.logClickEvent).toHaveBeenCalledWith(analyticsActionCauseList.documentOpen, jasmine.objectContaining({ documentURL: href }), fakeResult, test.cmp.root);
      })

      it('should use the clickUri if the href is empty', () => {
        $$(test.cmp.element).trigger('click');

        expect(test.cmp.usageAnalytics.logClickEvent).toHaveBeenCalledWith(analyticsActionCauseList.documentOpen, jasmine.objectContaining({ documentURL: fakeResult.clickUri }), fakeResult, test.cmp.root);
      })
    })

    describe('when the element is an hyperlink', () => {

      beforeEach(() => {
        test = Mock.advancedResultComponentSetup<ResultLink>(ResultLink, fakeResult, new Mock.AdvancedComponentSetupOptions($$('a').el));
      });

      it('should set the href to the result click uri', () => {
        expect(test.cmp.element.getAttribute('href')).toEqual(fakeResult.clickUri);
      })

      it('should not override the href if it is set before the initialization', () => {
        let element = $$('a');
        let href = 'href_test'
        element.setAttribute('href', href);
        test = Mock.advancedResultComponentSetup<ResultLink>(ResultLink, fakeResult, new Mock.AdvancedComponentSetupOptions(element.el));

        expect(test.cmp.element.getAttribute('href')).toEqual(href);
      })

      describe('and the result has the outlookfield', () => {

        beforeEach(() => {
          fakeResult.raw['outlookuri'] = 'uri.for.outlook';
          fakeResult.raw['outlookformacuri'] = 'uri.for.outlook.for.mac';
        })

        it('should generate the correct href if the os is windows and the option is openInOutlook', () => {
          test = Mock.advancedResultComponentSetup<ResultLink>(ResultLink, fakeResult,
            new Mock.AdvancedComponentSetupOptions($$('a').el,
              { openInOutlook: true },
              (env: Mock.MockEnvironmentBuilder) => {
                return env.withOs(OS_NAME.WINDOWS);
              }));
          expect(test.cmp.element.getAttribute('href')).toEqual(fakeResult.raw['outlookuri']);
        })

        it('should generate the correct href if the os is windows and the option is not openInOutlook', () => {
          test = Mock.advancedResultComponentSetup<ResultLink>(ResultLink, fakeResult,
            new Mock.AdvancedComponentSetupOptions($$('a').el,
              { openInOutlook: false },
              (env: Mock.MockEnvironmentBuilder) => {
                return env.withOs(OS_NAME.WINDOWS);
              }));
          expect(test.cmp.element.getAttribute('href')).not.toEqual(fakeResult.raw['outlookuri']);
        })

        it('should generate the correct href if the os is mac and the option is openInOutlook', () => {
          test = Mock.advancedResultComponentSetup<ResultLink>(ResultLink, fakeResult,
            new Mock.AdvancedComponentSetupOptions($$('a').el,
              { openInOutlook: true },
              (env: Mock.MockEnvironmentBuilder) => {
                return env.withOs(OS_NAME.MACOSX);
              }));
          expect(test.cmp.element.getAttribute('href')).toEqual(fakeResult.raw['outlookformacuri']);
        })

        it('should generate the correct href if the os is mac and the option is not openInOutlook', () => {
          test = Mock.advancedResultComponentSetup<ResultLink>(ResultLink, fakeResult,
            new Mock.AdvancedComponentSetupOptions($$('a').el,
              { openInOutlook: false },
              (env: Mock.MockEnvironmentBuilder) => {
                return env.withOs(OS_NAME.MACOSX);
              }));
          expect(test.cmp.element.getAttribute('href')).not.toEqual(fakeResult.raw['outlookformacuri']);
        })

      })

    })



  })

  function initFakeResult(): IQueryResult {
    let fakeResult = FakeResults.createFakeResult();
    fakeResult.title = 'A test title';
    fakeResult.titleHighlights = [{ offset: 2, length: 4 }];
    fakeResult.clickUri = 'uri';
    return fakeResult;
  }
}<|MERGE_RESOLUTION|>--- conflicted
+++ resolved
@@ -42,7 +42,6 @@
       expect(test.cmp.usageAnalytics.logClickEvent).toHaveBeenCalledTimes(1);
     })
 
-<<<<<<< HEAD
     describe('exposes hrefTemplate', () => {
 
       it('should not modify the href template if there are no field specified', () => {
@@ -82,11 +81,11 @@
         window['Coveo']['test'] = undefined;
       })
 
-=======
+    })
+
     it('sends an analytics event on context menu', () => {
       $$(test.cmp.element).trigger('contextmenu');
       expect(test.cmp.usageAnalytics.logClickEvent).toHaveBeenCalledTimes(1);
->>>>>>> 120dfdb0
     })
 
     describe('when logging the analytic event', () => {
